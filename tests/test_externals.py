--- conflicted
+++ resolved
@@ -36,15 +36,11 @@
     assert len(result) == 1
     assert type(result[0]) is np.ndarray
     assert result[0].shape == (3,)
-<<<<<<< HEAD
     np.testing.assert_allclose(
         result[0],
-        [6774.05380826, 419.3390501, 419.33740781],
+        [6774.087163, 419.069939, 419.0683],
         atol=0.5,  # absolute tolerance, everything within 0.5
     )
-=======
-    np.testing.assert_allclose(result[0], [6774.087163, 419.069939, 419.0683])
->>>>>>> 046a63fe
     # assert json.dumps(result[0].tolist()) == json.dumps(
     #     [6774.05380826, 419.3390501, 419.33740781])
 
