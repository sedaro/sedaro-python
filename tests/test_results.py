from pathlib import Path
from tempfile import TemporaryDirectory

from config import API_KEY, HOST, SIMPLESAT_SCENARIO_ID, WILDFIRE_SCENARIO_ID

from sedaro import (SedaroAgentResult, SedaroApiClient, SedaroBlockResult,
                    SedaroSeries, SimulationResult)
from sedaro.exceptions import NoSimResultsError

sedaro = SedaroApiClient(api_key=API_KEY, host=HOST)


def _make_sure_wildfire_terminated():
    sim = sedaro.scenario(WILDFIRE_SCENARIO_ID).simulation

    try:
        results = sim.results()
        assert results.status == 'TERMINATED'
    except (NoSimResultsError, AssertionError):
        sim.start()
        sim.terminate()


def _make_sure_simplesat_done():
    sim = sedaro.scenario(SIMPLESAT_SCENARIO_ID).simulation
    try:
        results = sim.results()
        assert results.success
    except (NoSimResultsError, AssertionError):
        sim.start()
        sim.results_poll()


def test_query_terminated():
    '''Test querying of a terminated scenario.'''
    _make_sure_wildfire_terminated()
<<<<<<< HEAD
    result = SedaroSimulationResult.get(API_KEY, WILDFIRE_SCENARIO_ID, host=HOST)
    assert not result.success
=======
    assert not sedaro.scenario(
        WILDFIRE_SCENARIO_ID).simulation.results().success
>>>>>>> 83bb68fd


def test_query():
    '''Test querying of a successful scenario.

    Requires that SimpleSat has run successfully on the host.
    '''
    _make_sure_simplesat_done()
<<<<<<< HEAD
    result = SedaroSimulationResult.get(API_KEY, SIMPLESAT_SCENARIO_ID, host=HOST)
=======
    sim = sedaro.scenario(SIMPLESAT_SCENARIO_ID).simulation

    # Obtain handle
    simulation_handle = sim.status()

    # make sure results_plain returns dictionary (testing latest and with id)
    plain = sim.results_plain()
    assert isinstance(plain, dict)
    assert plain == simulation_handle.results_plain()
    data_array_id = plain['meta']['id']
    assert plain == sim.results_plain(id=data_array_id)

    # test results method (default latest)
    result = sim.results()
    assert result.success
    result = simulation_handle.results()
>>>>>>> 83bb68fd
    assert result.success

    # test results method (with id)
    job = sim.status()
    job_id = job['id']
    result_from_id = sim.results(job_id)
    assert result_from_id.success

    # make sure results have same ids
    assert result.job_id == result_from_id.job_id == job_id
    assert result.data_array_id == result_from_id.data_array_id == data_array_id

    agent_result = result.agent(result.templated_agents[0])
    block_result = agent_result.block('root')

    # Exercise iteration
    for _, elapsed_time, _ in block_result.position.eci:
        if elapsed_time > 10:
            break


def test_save_load():
    '''Test save and load of simulation data.

    Requires that SimpleSat has run successfully on the host.
    '''
    _make_sure_simplesat_done()
<<<<<<< HEAD
    result = SedaroSimulationResult.get(API_KEY, SIMPLESAT_SCENARIO_ID, host=HOST)
=======
    result = sedaro.scenario(SIMPLESAT_SCENARIO_ID).simulation.results()
>>>>>>> 83bb68fd
    assert result.success

    with TemporaryDirectory() as temp_dir:
        file_path = Path(temp_dir) / "sim.bak"
        result.to_file(file_path)
        new_result = SimulationResult.from_file(file_path)

        file_path = Path(temp_dir) / "agent.bak"
        agent_result = new_result.agent(new_result.templated_agents[0])
        agent_result.to_file(file_path)
        new_agent_result = SedaroAgentResult.from_file(file_path)

        file_path = Path(temp_dir) / "block.bak"
        block_result = new_agent_result.block('root')
        block_result.to_file(file_path)
        new_block_result = SedaroBlockResult.from_file(file_path)

        file_path = Path(temp_dir) / "series.bak"
        series_result = new_block_result.position.ecef
        series_result.to_file(file_path)
        new_series_result = SedaroSeries.from_file(file_path)

        ref_series_result = new_result.agent(
            result.templated_agents[0]).block('root').position.ecef
        assert ref_series_result.mjd == new_series_result.mjd
        assert ref_series_result.values == new_series_result.values


def test_query_model():
    simulation_job = {
        'branch': 'test_id',
        'dateCreated': '2021-08-05T18:00:00.000Z',
        'dateModified': '2021-08-05T18:00:00.000Z',
        'status': 'SUCCEEDED',
    }

    data = {
        'meta': {
            'structure': {
                'scenario': {
                    'blocks': {
                        'a': {
                            'type': 'Agent',
                            'name': 'Agent',
                            'id': 'a',
                        }
                    }
                },
                'agents': {
                    'a': {
                        'blocks': {
                            'b': {
                                'id': 'b',
                                'name': 'Block',
                                'value': '0zero',
                                'otherValue': '0otherZero',
                            },
                        },
                        'name': 'Root',
                        'value': '0rzero',
                        'otherValue': '0rotherZero',
                    }
                }
            }
        },
        'series': {
            'a/0': [
                [1, 4],
                {
                    'a': {
                        'b': {
                            'value': ['0first', '0second'],
                        },
                        'value': ['0rfirst', {'edge': 12}],
                    }
                }
            ],
            'a/1': [
                [1, 2, 3, 4],
                {
                    'a': {
                        'b': {
                            'otherValue': ['1first', '1second', '1third', '1fourth'],
                        },
                        'otherValue': ['1rfirst', '1rsecond', '1rthird', '1rfourth'],
                    }
                }
            ],
        }
    }

    results = SimulationResult(simulation_job, data)
    agent = results.agent('Agent')

    model = agent.model_at(1)
    assert model['value'] == '0rfirst'
    assert model['otherValue'] == '1rfirst'
    assert model['name'] == 'Root'
    assert model['blocks']['b']['value'] == '0first'
    assert model['blocks']['b']['otherValue'] == '1first'
    assert model['blocks']['b']['name'] == 'Block'

    for t in [2, 2.1, 2.9999]:
        model = agent.model_at(t)
        assert model['value'] == '0rfirst'
        assert model['otherValue'] == '1rsecond'
        assert model['name'] == 'Root'
        assert model['blocks']['b']['value'] == '0first'
        assert model['blocks']['b']['otherValue'] == '1second'
        assert model['blocks']['b']['name'] == 'Block'

    model = agent.model_at(4)
    assert model['value']['edge'] == 12
    assert model['otherValue'] == '1rfourth'
    assert model['name'] == 'Root'
    assert model['blocks']['b']['value'] == '0second'
    assert model['blocks']['b']['otherValue'] == '1fourth'
    assert model['blocks']['b']['name'] == 'Block'


def run_tests():
    test_query_terminated()
    test_query()
    test_save_load()
    test_query_model()<|MERGE_RESOLUTION|>--- conflicted
+++ resolved
@@ -34,13 +34,8 @@
 def test_query_terminated():
     '''Test querying of a terminated scenario.'''
     _make_sure_wildfire_terminated()
-<<<<<<< HEAD
-    result = SedaroSimulationResult.get(API_KEY, WILDFIRE_SCENARIO_ID, host=HOST)
-    assert not result.success
-=======
     assert not sedaro.scenario(
         WILDFIRE_SCENARIO_ID).simulation.results().success
->>>>>>> 83bb68fd
 
 
 def test_query():
@@ -49,9 +44,6 @@
     Requires that SimpleSat has run successfully on the host.
     '''
     _make_sure_simplesat_done()
-<<<<<<< HEAD
-    result = SedaroSimulationResult.get(API_KEY, SIMPLESAT_SCENARIO_ID, host=HOST)
-=======
     sim = sedaro.scenario(SIMPLESAT_SCENARIO_ID).simulation
 
     # Obtain handle
@@ -68,7 +60,6 @@
     result = sim.results()
     assert result.success
     result = simulation_handle.results()
->>>>>>> 83bb68fd
     assert result.success
 
     # test results method (with id)
@@ -96,11 +87,7 @@
     Requires that SimpleSat has run successfully on the host.
     '''
     _make_sure_simplesat_done()
-<<<<<<< HEAD
-    result = SedaroSimulationResult.get(API_KEY, SIMPLESAT_SCENARIO_ID, host=HOST)
-=======
     result = sedaro.scenario(SIMPLESAT_SCENARIO_ID).simulation.results()
->>>>>>> 83bb68fd
     assert result.success
 
     with TemporaryDirectory() as temp_dir:
