--- conflicted
+++ resolved
@@ -130,17 +130,13 @@
         os.mkdir(f"{path}/data")
         parquet_files = []
         for agent in self.__data['series']:
-<<<<<<< HEAD
-            agent_parquet_path = f"{path}/data/{agent.replace('/', '.')}"
-            df: 'dd' = self.__data['series'][agent]
-=======
             agent_parquet_path = f"{path}/data/{(pname := agent.replace('/', '.'))}"
             parquet_files.append(pname)
-            df: dd = self.__data['series'][agent]
->>>>>>> c2baf9df
+            df: 'dd' = self.__data['series'][agent]
             df.to_parquet(agent_parquet_path)
         with open(f"{path}/meta.json", "w") as fp:
-            json.dump({'meta': self.__data['meta'], 'simulation': self.__simulation, 'parquet_files': parquet_files}, fp)
+            json.dump({'meta': self.__data['meta'], 'simulation': self.__simulation,
+                      'parquet_files': parquet_files}, fp)
         print(f"Simulation result saved to {path}.")
 
     @classmethod
