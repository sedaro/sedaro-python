--- conflicted
+++ resolved
@@ -10,6 +10,7 @@
 
 if TYPE_CHECKING:
     import dask.dataframe as dd
+
 
 class SedaroBlockResult(FromFileAndToFileAreDeprecated):
 
@@ -103,7 +104,7 @@
         for engine in self.__series:
             engine_parquet_path = f"{path}/data/{(pname := engine.replace('/', '.'))}"
             parquet_files.append(pname)
-            df: dd = self.__series[engine]
+            df: 'dd' = self.__series[engine]
             df.to_parquet(engine_parquet_path)
         with open(f"{path}/meta.json", "w") as fp:
             json.dump({
@@ -112,14 +113,6 @@
                 'prefix': self.__prefix,
                 'parquet_files': parquet_files,
             }, fp)
-<<<<<<< HEAD
-        os.mkdir(f"{path}/data")
-        for engine in self.__series:
-            engine_parquet_path = f"{path}/data/{engine.replace('/', '.')}"
-            df: 'dd' = self.__series[engine]
-            df.to_parquet(engine_parquet_path)
-=======
->>>>>>> c2baf9df
         print(f"Block result saved to {path}.")
 
     @classmethod
