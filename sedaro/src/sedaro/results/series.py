import dask.dataframe as dd
import json
from functools import cached_property
import numpy as np
import os
from pathlib import Path
from typing import Union

from scipy.interpolate import interp1d

try:
    import matplotlib.pyplot as plt
except ImportError:
    PLOTTING_ENABLED = False
else:
    PLOTTING_ENABLED = True

from .utils import HFILL, bsearch, get_column_names, hfill, FromFileAndToFileAreDeprecated


class SedaroSeries(FromFileAndToFileAreDeprecated):

    def __init__(self, name, data, column_index, prefix):
        '''Initialize a new time series.

        Series are typically created through the .<VARIABLE_NAME> attribute or
        .variable method of SedaroBlockResult or the .from_file method of
        this class.
        '''
        self.__name = name
        self.__prefix = prefix
        self.__column_index = column_index
        self.__has_subseries = len(self.__column_index) > 0
        self.__column_names = get_column_names(self.__column_index, self.__prefix)
        try:
            self.__mjd = data.index.values.compute()
        except AttributeError: # used for model_at, in which mjd has already been computed
            self.__mjd = data.index.values
        self.__elapsed_time = [86400 * (entry - self.__mjd[0]) for entry in self.__mjd]
        self.__series = data[self.__column_names]
        if self.__has_subseries:
            self.__dtype = self.__series.dtypes.to_dict()
        else:
            self.__dtype = self.__series.dtypes.iloc[0]

    def __repr__(self):
        return f"Series({self.name})"

    def __is_singleton_or_vector(self):
        for column_name in self.__column_names:
            for ch in column_name[len(self.__prefix):]:
                if ch not in '0123456789.':
                    return False
        return True

    def __iter__(self):
        '''Iterate through time, value pairs in this series.

        Only a series with no subseries is iterable.
        '''
        if (self.__has_subseries and not self.__is_singleton_or_vector()):
            raise ValueError('Select a specific subseries to iterate over.')
        else:
            return (entry for entry in zip(self.__mjd, self.__elapsed_time, self.values))

    def __len__(self) -> int:
        return len(self.mjd)

    def __getitem__(self, subseries_name: str):
        '''Get a particular subseries by name.

        Typically invoked by indexing [<SUBSERIES_NAME>] on an instance
        of SedaroSeries. Can only be called if the series has subseries.
        '''
        if not self.__has_subseries:
            raise ValueError('This series has no subseries.')
        else:
            if subseries_name not in self.__column_index:
                raise ValueError(f"Subseries '{subseries_name}' not found.")
            else:
                return SedaroSeries(f'{self.__name}.{subseries_name}', self.__series, self.__column_index[subseries_name], f'{self.__prefix}.{subseries_name}')

    def __getattr__(self, subseries_name: str):
        '''Get a particular subseries by name as an attribute.'''
        return self[subseries_name]

    @property
<<<<<<< HEAD
    def has_subseries(self):
        return self.__has_subseries
=======
    def dataframe(self) -> dd.DataFrame:
        '''Get the raw Dask DataFrame for this series.'''
        return self.__series
>>>>>>> eb6baed8

    @property
    def name(self):
        return self.__name

    @property
    def elapsed_time(self):
        return self.__elapsed_time

    @property
    def mjd(self):
        return self.__mjd.tolist()

    @property
    def values(self):
        if not (self.__has_subseries and not self.__is_singleton_or_vector()):
            if self.__has_subseries:
                return self.__series.values.compute().tolist()
            else:
                computed_columns = {column_name: self.__series[column_name].compute().tolist() for column_name in self.__series.columns}
                vals = []
                for column in computed_columns:
                    indexes = [int(x) for x in column.split('.')]
                    ptr = vals
                    for index in indexes:
                        if len(ptr) == index:
                            ptr.append([])
                        elif len(ptr) < index:
                            ptr.extend([[] for _ in range(index - len(ptr))])
                        ptr = ptr[index]
                    ptr.extend(computed_columns[column])
                return np.transpose(vals, axes=None).tolist()

        else:
            return {key: self.__getattr__(key).values for key in self.__column_index}

    @property
    def subtypes(self):
        if self.has_subseries:
            return self.__dtype.items()
        else:
            return {}


    @cached_property
    def values_interpolant(self):
        return interp1d(self.__mjd.tolist(), self.__series.iloc[:, 0].compute().tolist())

    @property
    def duration(self):
        return (self.mjd[-1] - self.mjd[0]) * 86400

    def value_at(self, mjd, interpolate=False):
        '''Get the value of this series at a particular time in mjd.'''
        if self.__has_subseries:
            if not self.__is_singleton_or_vector():
                return {key: self.__getattr__(key).value_at(mjd, interpolate=interpolate) for key in self.__column_index}
            else:
                arr_len = max([int(i) for i in self.__column_index]) + 1
                result = [None] * arr_len
                for i in range(arr_len):
                    if (k := str(i)) in self.__column_index: # in case it has 0, 1, 3, but not 2, etc.
                        result[i] = self.__getattr__(k).value_at(mjd, interpolate=interpolate)
                return result
        else:
            def raise_error():
                raise ValueError(f"MJD {mjd} not found in series with bounds [{self.__mjd[0]}, {self.__mjd[-1]}].")
            if mjd < self.__mjd[0] or mjd > self.__mjd[-1]:
                raise_error()
            if not interpolate:
                index = bsearch(self.__mjd, mjd)
                if index < 0:
                    raise_error()
            else:
                return self.values_interpolant(mjd).tolist() # casts from nparr(x) to x
            return self.__series.head(index + 1).tail(1).values[0][0]

    def plot(self, show=True, ylabel=None, elapsed_time=True, height=None, xlim=None, ylim=None, **kwargs):
        self.__plot(show, ylabel, elapsed_time, height, xlim, ylim, **kwargs)

    # def scatter(self, **kwargs):
    #     # TODO: Does not work with 2D value arrays
    #     show = kwargs.pop('show', True)
    #     self.__plot(plt.scatter, show, kwargs)

    def __plot(self, show, ylabel, elapsed_time, height, xlim, ylim, **kwargs):
        if not PLOTTING_ENABLED:
            raise ValueError('Plotting is disabled because matplotlib could not be imported.')
        if self.__has_subseries and not self.__is_singleton_or_vector():
            raise ValueError('Select a specific subseries to plot.')
        try:
            if height is not None:
                plt.rcParams['figure.figsize'] = [plt.rcParams['figure.figsize'][0], height]
            plt.plot((self.__elapsed_time if elapsed_time else self.__mjd), self.values, **kwargs)
            if 'label' in kwargs:
                plt.legend(loc='upper left')
            plt.xlabel('Elapsed Time (s)' if elapsed_time else 'Time (MJD)')
            plt.ylabel(ylabel)
            if xlim:
                plt.xlim(xlim)
            if ylim:
                plt.ylim(ylim)
            if show:
                plt.show()
        except Exception:
            raise ValueError(
                "The data type of this series does not support plotting or the keyword arguments passed were unrecognized.")

    def create_dataframe(self):
        if self.__has_subseries:
            raise ValueError('Select a specific subseries to generate statitics.')

        try:
            import pandas as pd
            pd.set_option('display.max_rows', None)
            pd.set_option('display.max_columns', None)
        except ImportError:
            STATS_ENABLED = False
        else:
            STATS_ENABLED = True

        if not STATS_ENABLED:
            raise ValueError('Statistics is disabled because pandas and/or sweetviz could not be imported')

        columns       = [self.name]
        variable_data = [ data for data in self.__series if data is not None ]
        first_value   = variable_data[0] if len(variable_data) > 0 else None
        if first_value is None:
            return pd.DataFrame([])

        if type(first_value) is list:
                list_len = len(first_value)
                columns = [ f'{self.name}.{index}' for index in range(list_len)]

        df = pd.DataFrame(variable_data, columns=columns )
        return df

    def stats(self, output_html=False):

        df = self.create_dataframe()
        try:
            from IPython.display import display
            display(df.describe(include='all').T)
        except:
            print(df.describe(include='all').T)
        return df.describe(include='all').T

    def histogram(self, output_html=False):
        if self.__has_subseries:
            raise ValueError('Select a specific subseries to generate statitics.')

        df = self.create_dataframe()

        try:
            import sweetviz as sv
        except ImportError:
            print( "Histogram plots require the sweetviz library to be imported. (pip install sweetviz)")
        else:
            sv.config_parser['Layout']['show_logo'] = '0'
            sv_report = sv.analyze(df, pairwise_analysis="off" )

            if output_html:
                sv_report.show_html(filepath=f'{self.name}_Report.html')
            else:
                sv_report.show_notebook(w="90%", h="full", layout='vertical')

    def save(self, path: Union[str, Path]):
        '''Save the series result to a directory with the specified path.'''
        try:
            os.makedirs(path)
        except FileExistsError:
            if not (os.path.isdir(path) and any(os.scandir(path))):
                raise FileExistsError(f"A file or non-empty directory already exists at {path}. Please specify a different path.")
        with open(f"{path}/class.json", "w") as fp:
            json.dump({'class': 'SedaroSeries'}, fp)
        with open(f"{path}/meta.json", "w") as fp:
            json.dump({
                'name': self.__name,
                'column_index': self.__column_index,
                'prefix': self.__prefix,
            }, fp)
        self.__series.to_parquet(f"{path}/data.parquet")
        print(f"Series result saved to {path}.")

    @classmethod
    def load(cls, path: Union[str, Path]):
        '''Load a series result from the specified path.'''
        with open(f"{path}/class.json", "r") as fp:
            archive_type = json.load(fp)['class']
            if archive_type != 'SedaroSeries':
                raise ValueError(f"Archive at {path} is a {archive_type}. Please use {archive_type}.load instead.")
        with open(f"{path}/meta.json", "r") as fp:
            meta = json.load(fp)
            name = meta['name']
            column_index = meta['column_index']
            prefix = meta['prefix']
        data = dd.read_parquet(f"{path}/data.parquet")
        return cls(name, data, column_index, prefix)

    def summarize(self):
        hfill()
        print("Sedaro Simulation Series Summary".center(HFILL))
        print(f"'{self.name}'".center(HFILL))
        hfill()
        average_step = self.duration / len(self.elapsed_time)
        print(f"📈 {len(self)} points covering {self.duration/60:.1f} minutes with ~{average_step:.1f}s steps")

        if self.__has_subseries:
            print("\n📑 This series has subseries.")
            print(f"\n🗂️ Value data types are:")
            for key, value in self.__dtype.items():
                name_without_prefix = key[len(self.__prefix)+1:]
                if value == 'None':
                    print(f"    - '{name_without_prefix}': All entries in this subseries are None")
                else:
                    print(f"    - '{name_without_prefix}': '{value}'")

        else:
            if self.__dtype == 'None':
                print('\n⛔ All entries in this series are None')
            else:
                print(f"\n🗂️ Value data type is '{self.__dtype}'")

        hfill()
        if self.__has_subseries:
            print("❓ Index [<SUBSERIES_NAME>] to select a subseries")
        else:
            print("❓ Call .plot to visualize results")
            print("📊 Display statistics with .stats( output_html=False ) ")
            print("📊 Display histograms with .histogram(output_html=False)")<|MERGE_RESOLUTION|>--- conflicted
+++ resolved
@@ -85,14 +85,12 @@
         return self[subseries_name]
 
     @property
-<<<<<<< HEAD
     def has_subseries(self):
         return self.__has_subseries
-=======
+
     def dataframe(self) -> dd.DataFrame:
         '''Get the raw Dask DataFrame for this series.'''
         return self.__series
->>>>>>> eb6baed8
 
     @property
     def name(self):
