--- conflicted
+++ resolved
@@ -1,8 +1,5 @@
 from .agent import SedaroAgentResult
 from .block import SedaroBlockResult
 from .series import SedaroSeries
-<<<<<<< HEAD
 from .study import SedaroStudyResult
-=======
-from .simulation_result import SimulationResult
->>>>>>> 83bb68fd
+from .simulation_result import SimulationResult