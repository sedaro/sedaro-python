--- conflicted
+++ resolved
@@ -7,15 +7,8 @@
 from typing import List, Optional, Tuple, Union
 
 from sedaro import SedaroApiClient
-<<<<<<< HEAD
-from sedaro_base_client.apis.tags import jobs_api
-from sedaro.results.utils import (
-    _get_agent_id_name_map, _restructure_data, progress_bar, hfill, HFILL, STATUS_ICON_MAP, DEFAULT_HOST
-)
-=======
->>>>>>> aff14afc
 from sedaro.results.agent import SedaroAgentResult
-from sedaro.results.utils import (HFILL, STATUS_ICON_MAP,
+from sedaro.results.utils import (DEFAULT_HOST, HFILL, STATUS_ICON_MAP,
                                   _get_agent_id_name_map, _restructure_data,
                                   hfill, progress_bar)
 
@@ -28,18 +21,13 @@
         See the following class methods for simple initialization:
             - get
             - poll
-            - get_scenario_latest
-            - poll_scenario_latest
             - from_file
         '''
         self.__simulation = {
-<<<<<<< HEAD
-            'id': int(simulation['id']),
-            'branch': int(simulation['branch']),
+            'id': simulation['id'],
+            'branch': simulation['branch'],
             'simulatedAgents': dict(simulation['simulatedAgents']),
-=======
             'branch': simulation['branch'],
->>>>>>> aff14afc
             'dateCreated': simulation['dateCreated'],
             'dateModified': simulation['dateModified'],
             'status': str(simulation['status']),
@@ -55,81 +43,23 @@
         return f'SedaroSimulationResult(branch={self.__branch}, status={self.status})'
 
     @classmethod
-<<<<<<< HEAD
     def get(cls, api_key: str, scenario_id: int, job_id: int = None, **kwargs):
         '''Query a specific job result.'''
-        return cls.__get(api_key, scenario_id, job_id, **kwargs)
+        return cls.__get(api_key, scenario_id, job_id, poll=False, **kwargs)
 
     @classmethod
     def poll(cls, api_key: str, scenario_id: int, job_id: int = None, retry_interval: int = 2, **kwargs):
         '''Query a specific job result and wait for the sim if it is running.'''
         return cls.__get(api_key, scenario_id, job_id, poll=True, retry_interval=retry_interval, **kwargs)
-=======
-    def get_scenario_latest(
-        cls,
-        api_key: str,
-        scenario_id: int,
-        host: str = 'https://api.sedaro.com',
-        streams: Optional[List[Tuple[str, ...]]] = None
-    ):
-        '''Query latest scenario result.'''
-        streams = streams or []
-        with SedaroApiClient(api_key=api_key, host=host) as sedaro_client:
-            simulation = cls.__get_simulation(sedaro_client, scenario_id)
-            data = sedaro_client.get_data(simulation['dataArray'], streams=streams)
-            return cls(simulation, data)
->>>>>>> aff14afc
 
     @classmethod
     def __get(
         cls,
         api_key: str,
         scenario_id: int,
-<<<<<<< HEAD
-        job_id: int = None,
+        host: str = DEFAULT_HOST,
+        streams: Optional[List[Tuple[str, ...]]] = None,
         poll: bool = False,
-        retry_interval: int = 2,
-        host: str = DEFAULT_HOST,
-        **get_data_kwargs,
-    ):
-        with SedaroApiClient(api_key=api_key, host=host) as sedaro_client:
-            api_instance = jobs_api.JobsApi(sedaro_client)
-            if job_id is None:
-                try:
-                    job_id = api_instance.get_simulations(
-                        path_params={'branchId': scenario_id},
-                        query_params={'latest': ''}
-                    ).body[0]['id']
-                except IndexError:
-                    raise IndexError(f'Could not find any simulation results for scenario: {scenario_id}')
-            simulation = cls.__get_simulation(api_instance, scenario_id, job_id)
-
-            if poll:
-                while simulation['status'] in ('PENDING', 'RUNNING'):
-                    simulation = cls.__get_simulation(api_instance, scenario_id, job_id)
-                    progress_bar(simulation['progress']['percentComplete'])
-                    time.sleep(retry_interval)
-
-            if simulation['status'] == 'SUCCEEDED':
-                data = sedaro_client.get_data(simulation['dataId'], **get_data_kwargs)
-            else:
-                data = None
-
-            return cls(simulation, data)
-
-    @staticmethod
-    def __get_simulation(api_instance: jobs_api.JobsApi, scenario_id: int, job_id: int) -> dict:
-        try:
-            return api_instance.get_simulation(path_params={'branchId': scenario_id, 'jobId': job_id}).body
-        except Exception:
-            raise IndexError(f'Could not find any simulation results for job: {job_id}')
-
-    @property
-    def id(self) -> int:
-        return self.__simulation['id']
-=======
-        host: str = 'https://api.sedaro.com',
-        streams: Optional[List[Tuple[str, ...]]] = None,
         retry_interval: int = 2
     ):
         '''Query latest scenario result and wait for sim if it is running.'''
@@ -137,12 +67,14 @@
         with SedaroApiClient(api_key=api_key, host=host) as sedaro_client:
             simulation = cls.__get_simulation(sedaro_client, scenario_id)
 
-            while simulation['status'] in ('PENDING', 'RUNNING'):
-                simulation = cls.__get_simulation(sedaro_client, scenario_id)
-                progress_bar(simulation['progress']['percentComplete'])
-                time.sleep(retry_interval)
+            if poll:
+                while simulation['status'] in ('PENDING', 'RUNNING'):
+                    progress_bar(simulation['progress']['percentComplete'])
+                    time.sleep(retry_interval)
+                    simulation = cls.__get_simulation(sedaro_client, scenario_id)
 
-            return cls.get_scenario_latest(api_key, scenario_id, host=host, streams=streams)
+            data = sedaro_client.get_data(simulation['dataArray'], streams=streams)
+            return cls(simulation, data)
 
     @staticmethod
     def __get_simulation(client, scenario_id: int) -> dict:
@@ -152,7 +84,6 @@
         except IndexError:
             raise IndexError(
                 f'Could not find any simulation results for scenario: {scenario_id}')
->>>>>>> aff14afc
 
     @property
     def templated_agents(self) -> List[str]:
