--- conflicted
+++ resolved
@@ -1,9 +1,6 @@
 import math
 
-<<<<<<< HEAD
 DEFAULT_HOST = 'https://api.sedaro.com'
-=======
->>>>>>> 83bb68fd
 ENGINE_MAP = {
     '0': 'gnc',
     '1': 'cdh',
