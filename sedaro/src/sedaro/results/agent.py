import dask.dataframe as dd
import json
import os
from pathlib import Path
from typing import Generator, List, Union, Dict
from functools import lru_cache, cached_property

from pydash import merge

from .block import SedaroBlockResult
from .utils import ENGINE_EXPANSION, ENGINE_MAP, HFILL, bsearch, hfill, FromFileAndToFileAreDeprecated


class SedaroAgentResult(FromFileAndToFileAreDeprecated):
    def __init__(self, name: str, block_structures: dict, series: dict, column_index: dict, initial_state: dict = None):
        '''Initialize a new agent result.

        Agent results are typically created through the .agent method of
        SedaroSimulationResult or the .from_file method of this class.
        '''
        self.__name = name
        self.__column_index = column_index
        self.__block_structures = block_structures
        self.__series = series
        self.__block_uuids = [k for k in self.__column_index]
        self.__block_ids = sorted(set(
            block_id.split('.')[0] if block_id.split('.')[0] in self.__block_uuids else 'root'
            for module in self.__series
            for block_id in self.__series[module].columns.tolist()
        ),
            reverse=True
        )
        self.__initial_state = initial_state

    def __iter__(self) -> Generator:
        '''Iterate through blocks on this agent.'''
        return (self.block(id_) for id_ in self.__block_ids)

    def __contains__(self, id_: str) -> bool:
        '''Check if this agent result contains a certain block ID.'''
        return id_ in self.__block_ids

    @property
    def name(self) -> str:
        return self.__name

    @property
    def blocks(self) -> List[str]:
        return self.__block_ids

    @cached_property
    def block_name_to_id(self) -> Dict[str, str]:
        return { self.__block_structures[block_id].get('name', None): block_id for block_id in self.__block_ids if block_id in self.__block_structures }

    @cached_property
    def block_id_to_name(self) -> Dict[str, str]:
        return { block_id: self.__block_structures[block_id].get('name', None) for block_id in self.__block_ids if block_id in self.__block_structures }


    def block(self, id_: str) -> SedaroBlockResult:
        '''Query results for a particular block by ID.'''
        id_ = str(id_)
        if id_ not in self.__block_ids:
            matching_id = [entry for entry in self.__block_ids if entry.startswith(id_)]
            if len(matching_id) == 1:
                id_ = matching_id[0]
            elif len(matching_id) == 0:
                raise ValueError(f"ID '{id_}' not found.")
            else:
                raise ValueError(f'Found multiple matching IDs for {id_}: {matching_id}.')

        prefix = '' if id_ == 'root' else id_ + '.'
        block_structure = self.__block_structures[id_] if id_ != 'root' else id_
<<<<<<< HEAD
        return SedaroBlockResult(block_structure, block_data)

    def block_name(self, name:str) -> SedaroBlockResult:
        for block_id in self.__block_ids:
            if block_id != 'root':
                block_name = self.__block_structures[block_id].get('name', None)
                if name == block_name:
                    return self.block(block_id)
        raise ValueError(f"Block name '{name}' not found.")

    def to_file(self, filename: Union[str, Path], verbose=True) -> None:
        '''Save agent result to compressed JSON file.'''
        with gzip.open(filename, 'xt', encoding='UTF-8') as json_file:
            contents = {
=======
        block_streams = {}
        for stream in self.__series:
            if stream in self.__column_index[id_]:
                block_streams[stream] = self.__series[stream]
        return SedaroBlockResult(block_structure, block_streams, self.__column_index[id_], prefix)

    def save(self, path: Union[str, Path]):
        '''Save the agent result to a directory with the specified path.'''
        try:
            os.makedirs(path)
        except FileExistsError:
            if not (os.path.isdir(path) and any(os.scandir(path))):
                raise FileExistsError(f"A file or non-empty directory already exists at {path}. Please specify a different path.")
        with open(f"{path}/class.json", "w") as fp:
            json.dump({'class': 'SedaroAgentResult'}, fp)
        with open(f"{path}/meta.json", "w") as fp:
            json.dump({
>>>>>>> 277ceb08
                'name': self.__name,
                'initial_state': self.__initial_state,
                'block_structures': self.__block_structures,
                'column_index': self.__column_index,
            }, fp)
        os.mkdir(f"{path}/data")
        for engine in self.__series:
            engine_parquet_path = f"{path}/data/{engine.replace('/', '.')}"
            df : dd = self.__series[engine]
            df.to_parquet(engine_parquet_path)
        print(f"Agent result saved to {path}.")

    @classmethod
    def load(cls, path: Union[str, Path]):
        '''Load an agent result from the specified path.'''
        with open(f"{path}/class.json", "r") as fp:
            archive_type = json.load(fp)['class']
            if archive_type != 'SedaroAgentResult':
                raise ValueError(f"Archive at {path} is a {archive_type}. Please use {archive_type}.load instead.")
        with open(f"{path}/meta.json", "r") as fp:
            meta = json.load(fp)
            name = meta['name']
            block_structures = meta['block_structures']
            initial_state = meta['initial_state']
            column_index = meta['column_index']
        engines = {}
        parquets = os.listdir(f"{path}/data/")
        for engine in parquets:
            df = dd.read_parquet(f"{path}/data/{engine}")
            engines[engine.replace('.', '/')] = df
        return cls(name, block_structures, engines, column_index, initial_state)

    def summarize(self) -> None:
        '''Summarize these results in the console.'''
        hfill()
        print(f"Agent Result Summary".center(HFILL))
        print(f"'{self.__name}'".center(HFILL))
        hfill()

        print("🧩 Simulated Modules")
        for module in self.__series:
            print(f'    • {ENGINE_EXPANSION[ENGINE_MAP[module.split("/")[1]]]}')

        print("\n📦 Available Blocks")
        print('    ' + '-' * 58)
        print('    |' + 'id'.center(38) + 'name'.center(30-12) + '|')
        print('    ' + '-' * 58)

        for block_id in self.__block_ids:
            if block_id != 'root':
                block_name = self.__block_structures[block_id].get('name', None)
                block_id_col = f"{block_id[:26]}"
                if block_name is not None:
                    name_id_col = f'{block_name[:25]}'
                else:
                    name_id_col = f'<Unnamed Block>'
            else:
                block_id_col = f"root"
                name_id_col = ''
            print(f"    | {block_id_col:26s} | {name_id_col:25s} |")
        print('    ' + '-' * 58)

        no_data_blocks = len(self.__block_structures) - len(self.__block_ids)
        if no_data_blocks > 0:
            print(f"\n    {no_data_blocks} block(s) with no associated data")

        hfill()
        print("❓ Query block results with .block(<ID>) or .block(<PARTIAL_ID>) or .blockname(<name>)")
        hfill()
        print("⍆ The following commands have an optional variables argument which is a list of blockname.variable prefixes to filter on.")
        print("📊 Display agent modules variables statistics with .stats( module ) ")
        print(f"🧩        Where module must be one of the following: { [module for module in self.__series] } ")
        print("📊 Display all agent module variables histograms for a study simulation with .sim_histogram( module, output_html=False, variables=None )")
        print("📈📉 Display block variables scatter matrix plot  ")
        print("📉📈      for a study simulation with .sim_scatter_matrix( sim_id, variables=None )") 


    @lru_cache
    def create_dataframe(self, module, variables=None):
        try:
            import pandas as pd
            pd.set_option('display.max_rows', None)
            pd.set_option('display.max_columns', None)
        except ImportError:
            raise ValueError('Statistics is disabled because pandas could not be imported. (pip install pandas)')

        var_dfs = []
        def add_to_df_list(first_value, column_name, data):
            if type(first_value) is list:
                list_len = len(first_value)
                columns = [ f'{column_name}.{index}' for index in range(list_len)]
                var_dfs.append( pd.DataFrame(data, columns=columns ) )
            else:
                var_dfs.append( pd.DataFrame(data, columns=[column_name]) )

        for block_id in self.__series[module]['series']:
            block_results = self.block(block_id)
            block_name = block_results.name

            for variable_name in block_results.variables:
                variable_data = block_results.variable(variable_name)
                column_name   = f'{block_name}.{variable_name}'

                if variable_data.has_subseries:
                    for key, subtype in variable_data.subtypes:                    
                        data = [value for value in variable_data[key].values if value is not None]
                        first_value = data[0] if len(data) > 0 else None
                        if first_value is None:
                            continue
                        column_name_key = f'{column_name}.{key}'
                        if variables is not None and not any([ column_name_key.startswith(variable) for variable in variables]):
                            continue
                        add_to_df_list(first_value, column_name_key, data)
                else: 
                    if variables is not None and not any([ column_name.startswith(variable) for variable in variables]):
                        continue                  
                    data = [ value for value in variable_data.values if value is not None]
                    first_value = data[0] if len(data) > 0 else None
                    if first_value is None:
                        continue
                    add_to_df_list(first_value, column_name, data)
                
        block_dfs = pd.concat( var_dfs, axis=1) 
        return block_dfs
     
    def stats(self, module, variables=None):
        if module not in self.__series:
            print(f"Module: '{module}' not found with this agent results object. Available modules are { [module for module in self.__series] }")
            return
        
        block_dfs = self.create_dataframe(module, variables)
   
        try:
            from IPython.display import display
            display(block_dfs.describe(include='all').T)
        except:
            print(block_dfs.describe(include='all').T)

    def histogram(self, module, output_html=False, variables=None):
        print('⚠️ Rendering the histogram plots can take some time if the module has a large number of blocks/variables')
        try:
            import sweetviz as sv
        except ImportError:
            print( "Histogram plots require the sweetviz library to be installed. (pip install sweetviz)")
        else:
            block_dfs = self.create_dataframe(module, variables)
            sv.config_parser['Layout']['show_logo'] = '0' 
            sv_report = sv.analyze(block_dfs, pairwise_analysis="off" )

            if output_html:
                sv_report.show_html(filepath=f'agent_{self.name}_Report.html')
            else:
                sv_report.show_notebook(w="90%", h="full", layout='vertical')  

    def scatter_matrix(self, module, variables=None):
        try:
            import pandas as pd
            import matplotlib.pyplot as plt
            pd.set_option('display.max_rows', None)
            pd.set_option('display.max_columns', None)
        except ImportError:
            raise ValueError('Statistics is disabled because pandas and/or matplotlib could not be imported. (pip install pandas matplotlib)')

        block_dfs = self.create_dataframe(module, variables)
        just_numbers = block_dfs.select_dtypes(include=['number'])
        no_distint_cols = just_numbers[[c for c in list(just_numbers)
                                                if len(just_numbers[c].unique()) > 1]]
        sm = pd.plotting.scatter_matrix(no_distint_cols, alpha=0.2, figsize=(12,12), diagonal='kde')
        # Change label rotation
        [s.xaxis.label.set_rotation(90) for s in sm.reshape(-1)]
        [s.yaxis.label.set_rotation(0) for s in sm.reshape(-1)]
        [s.get_yaxis().set_label_coords(-2.0,0.5) for s in sm.reshape(-1)]
        [s.set_xticks(()) for s in sm.reshape(-1)]
        [s.set_yticks(()) for s in sm.reshape(-1)]
        plt.show()      

    def __model_at(self, mjd):
        # Rough out model
        blocks = {block_id: self.block(block_id).value_at(mjd) for block_id in self.__block_ids}
        model = {'blocks': blocks, **blocks['root']}
        del blocks['root']

        # Merge with initial state to fill in missing values
        # This order will overwrite any values in the initial state with values from the simulation
        return merge({}, self.__initial_state, model)

    def model_at(self, mjd):
        if not self.__initial_state:
            raise ValueError(
                'A time-variable model is not available for this agent. This is likely because the Agent is peripheral in the simulation.')

        # find closest MJD for each dataframe
        trimmed_engines = {}
        for engine in self.__series:
            bsearch_index = bsearch(engine_mjds := self.__series[engine].index.values.compute(), mjd)
            floor = engine_mjds[bsearch_index]
            try:
                ceil = engine_mjds[bsearch_index + 1]
            except IndexError:
                ceil = floor
            trimmed_engines[engine] = self.__series[engine].loc[floor:ceil].compute()

        return SedaroAgentResult(self.__name, self.__block_structures, trimmed_engines, self.__column_index, self.__initial_state).__model_at(mjd)<|MERGE_RESOLUTION|>--- conflicted
+++ resolved
@@ -71,8 +71,11 @@
 
         prefix = '' if id_ == 'root' else id_ + '.'
         block_structure = self.__block_structures[id_] if id_ != 'root' else id_
-<<<<<<< HEAD
-        return SedaroBlockResult(block_structure, block_data)
+        block_streams = {}
+        for stream in self.__series:
+            if stream in self.__column_index[id_]:
+                block_streams[stream] = self.__series[stream]
+        return SedaroBlockResult(block_structure, block_streams, self.__column_index[id_], prefix)
 
     def block_name(self, name:str) -> SedaroBlockResult:
         for block_id in self.__block_ids:
@@ -81,17 +84,6 @@
                 if name == block_name:
                     return self.block(block_id)
         raise ValueError(f"Block name '{name}' not found.")
-
-    def to_file(self, filename: Union[str, Path], verbose=True) -> None:
-        '''Save agent result to compressed JSON file.'''
-        with gzip.open(filename, 'xt', encoding='UTF-8') as json_file:
-            contents = {
-=======
-        block_streams = {}
-        for stream in self.__series:
-            if stream in self.__column_index[id_]:
-                block_streams[stream] = self.__series[stream]
-        return SedaroBlockResult(block_structure, block_streams, self.__column_index[id_], prefix)
 
     def save(self, path: Union[str, Path]):
         '''Save the agent result to a directory with the specified path.'''
@@ -104,7 +96,6 @@
             json.dump({'class': 'SedaroAgentResult'}, fp)
         with open(f"{path}/meta.json", "w") as fp:
             json.dump({
->>>>>>> 277ceb08
                 'name': self.__name,
                 'initial_state': self.__initial_state,
                 'block_structures': self.__block_structures,
