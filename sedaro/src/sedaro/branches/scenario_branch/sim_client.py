--- conflicted
+++ resolved
@@ -1,21 +1,9 @@
-<<<<<<< HEAD
-import time
-from contextlib import contextmanager
-from typing import (TYPE_CHECKING, Any, Generator, List, Optional, Tuple,
-                    Union)
-=======
->>>>>>> 702d553a
 import concurrent.futures
 import flatdict
 import json
 import os
 import pathlib
 import tempfile
-<<<<<<< HEAD
-from threading import Lock
-from typing import List, Optional, Tuple
-from zipfile import ZipFile, ZIP_DEFLATED
-=======
 import time
 import traceback
 from contextlib import contextmanager
@@ -23,7 +11,6 @@
 from typing import (TYPE_CHECKING, Any, Dict, Generator, List, Optional, Tuple,
                     Union)
 from zipfile import ZIP_DEFLATED, ZipFile
->>>>>>> 702d553a
 
 import numpy as np
 from sedaro_base_client.apis.tags import externals_api, jobs_api
