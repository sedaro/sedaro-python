--- conflicted
+++ resolved
@@ -364,20 +364,12 @@
             _response['series'] = set_nested(_response['series'])
         return _response
 
-<<<<<<< HEAD
-    def results(
-            self,
-            job_id: str = None,
-            streams: Optional[List[Tuple[str, ...]]] = None,
-            sampleRate: int = None
-        ) -> SimulationResult:
-=======
     def results(self,
                 job_id: str = None,
                 start: float = None,
                 stop: float = None,
-                streams: Optional[List[Tuple[str, ...]]] = None) -> SimulationResult:
->>>>>>> 1decba83
+                streams: Optional[List[Tuple[str, ...]]] = None,
+                sampleRate: int = None) -> SimulationResult:
         """Query latest scenario result. If a `job_id` is passed, query for corresponding sim results rather than
         latest.
 
@@ -416,11 +408,7 @@
         """
         '''Query latest scenario result.'''
         job = self.status(job_id)
-<<<<<<< HEAD
-        data = self.results_plain(id=job['dataArray'], streams=streams or [], sampleRate=sampleRate)
-=======
-        data = self.results_plain(id=job['dataArray'], start=start, stop=stop, streams=streams or [])
->>>>>>> 1decba83
+        data = self.results_plain(id=job['dataArray'], start=start, stop=stop, streams=streams or [], sampleRate=sampleRate)
         return SimulationResult(job, data)
 
     def results_poll(
