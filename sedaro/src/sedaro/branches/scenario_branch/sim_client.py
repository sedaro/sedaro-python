import asyncio
import logging
import time
from concurrent.futures import ThreadPoolExecutor
from contextlib import asynccontextmanager, contextmanager
from typing import TYPE_CHECKING, Any, Generator, Iterable, List, Optional, Tuple, Union

from sedaro.branches.scenario_branch.download import DownloadWorker, ProgressBar
from sedaro.grpc_client import CosimClient
from sedaro.results.simulation_result import SimulationResult
from sedaro_base_client.apis.tags import externals_api, jobs_api
from urllib3.response import HTTPResponse

from ...exceptions import NoSimResultsError, SedaroApiException, SimInitializationError
from ...settings import BAD_STATUSES, COMMON_API_KWARGS, PRE_RUN_STATUSES, QUEUED, RUNNING, STATUS
from ...utils import body_from_res, progress_bar, serdes
from .utils import FastFetcher, _get_filtered_streams, _get_metadata, _get_stats_for_sim_id

if TYPE_CHECKING:
    import dask.dataframe as dd

    from ...branches import ScenarioBranch
    from ...sedaro_api_client import SedaroApiClient


<<<<<<< HEAD
def serdes(v):
    import numpy as np
    if type(v) is dict and 'ndarray' in v:
        return np.array(v['ndarray'])
    if type(v) is np.ndarray:
        return {'ndarray': v.tolist()}
    if type(v) is dict:
        return {k: serdes(v) for k, v in v.items()}
    if type(v) in {list, tuple}:
        return [serdes(v) for v in v]
    return v
=======
def concat_stream_data(main, other, len_main, len_other):
    assert type(main) == dict and type(other) == dict
    for k in other:
        if k not in main:
            main[k] = [None for _ in range(len_main)]
        main[k].extend(other[k])
    for k in main:
        if k not in other:
            main[k].extend([None for _ in range(len_other)])


def concat_stream(main, other, stream_id):
    len_main = len(main[0])
    len_other = len(other[0])
    main[0].extend(other[0])
    stream_id_short = stream_id.split('/')[0]
    concat_stream_data(main[1][stream_id_short], other[1]
                       [stream_id_short], len_main, len_other)


def concat_results(main, other):
    for stream in other:
        if stream not in main:
            main[stream] = other[stream]
        else:  # concat stream parts
            concat_stream(main[stream], other[stream], stream)


def update_metadata(main, other):
    for k in other['counts']:
        if k not in main['counts']:
            main['counts'][k] = 0
        main['counts'][k] += other['counts'][k]


def set_numeric_as_list(d):
    if isinstance(d, dict):
        # Check if all keys are array indexes in string form
        if all(key.isdigit() for key in d.keys()):
            return [set_numeric_as_list(d[key]) for key in sorted(d.keys(), key=int)]
        else:
            return {k: set_numeric_as_list(v) for k, v in d.items()}
    return d


def __set_nested(results):
    nested = {}
    for k in sorted(list(results.keys())):
        v = results[k]
        try:
            ptr = nested
            tokens = k.split('.')
            for token in tokens[:-1]:
                if token not in ptr:
                    ptr[token] = {}
                ptr = ptr[token]
            ptr[tokens[-1]] = v
        except TypeError:
            ptr = nested
            for token in tokens[:-1]:
                if type(ptr[token]) == list:
                    del ptr[token]
                    break
                else:
                    ptr = ptr[token]
            ptr = nested
            for token in tokens[:-1]:
                if token not in ptr:
                    ptr[token] = {}
                ptr = ptr[token]
            ptr[tokens[-1]] = v
    return nested


# TODO: edge case where one page has all nones for a SV, then the next page has a bunch of vectors for it
def set_nested(results):
    nested = {}
    for k in results:
        kspl = k.split('/')[0]
        nested[k] = (results[k][0], {kspl: set_numeric_as_list(
            __set_nested(results[k][1][kspl]))})
    return nested

>>>>>>> 046a63fe

class Simulation:
    """A client to interact with the Sedaro API simulation (jobs) routes"""

    def __init__(self, sedaro: 'SedaroApiClient', branch: 'ScenarioBranch'):
        """Instantiate a Sedaro `Simulation` instance

        Args:
            sedaro (`SedaroApiClient`): the `SedaroApiClient`
            branch_id (`int`): id of the desired Sedaro Scenario Branch to interact with its simulations (jobs).
        """
        self.__branch = branch
        self.__branch_id = branch.id
        self.__sedaro = sedaro

    @contextmanager
    def __jobs_client(self) -> Generator['jobs_api.JobsApi', Any, None]:
        with self.__sedaro.api_client() as api:
            yield jobs_api.JobsApi(api)

    @contextmanager
    def externals_client(self) -> Generator['externals_api.ExternalsApi', Any, None]:
        with self.__sedaro.api_client() as api:
            yield externals_api.ExternalsApi(api)

    def get_sedaro(self):
        return self.__sedaro

    def start(
        self,
        wait=False,
        timeout=None,
        label=None,
        capacity=None,
        seed=None,
        **kwargs,
    ) -> 'SimulationHandle':
        """Starts simulation corresponding to the respective Sedaro Scenario Branch id.

        Args:
            wait (bool, optional): Triggers waiting for simulation to deploy and transition to `RUNNING` before returning. Defaults to `False`.
            timeout (int, optional): Seconds to wait for simulation to deploy and transition to `RUNNING` before raising an error. Defaults to `None`.
            label (str, optional): A label to assign to the simulation job. Defaults to `None`.
            capacity (int, optional): The capacity to allocate to the simulation. Defaults to using the lesser of the Workspace capacity and the number of Agents in the Scenario.
            seed (int, optional): The pseudorandom seed to use for the simulation. Defaults to the Simulation Service's default.
            **kwargs: Additional keyword arguments to pass to the simulation job as part of the HTTP request body.

        Returns:
            SimulationHandle
        """
        body = {**kwargs}
        if label is not None:
            body['label'] = label
        if capacity is not None:
            body['capacity'] = capacity
        if seed is not None:
            body['seed'] = seed

        with self.__jobs_client() as jobs:
            res = jobs.start_simulation(
                body,
                path_params={'branchId': self.__branch_id},
                **COMMON_API_KWARGS
            )
        handle = SimulationHandle(body_from_res(res), self)
        if not wait:
            return handle

        t = 0
        while t < (timeout or float('inf')):
            if (handle := handle.status())[STATUS] in PRE_RUN_STATUSES:
                time.sleep(0.1)
                t += 0.1
            elif handle[STATUS] in BAD_STATUSES:
                raise SimInitializationError(handle['message'])
            else:
                return handle
        raise TimeoutError(
            f'Simulation did not deploy before timeout of {timeout}.')

    def status(self, job_id: str = None, *, err_if_empty: bool = True) -> 'SimulationHandle':
        """Gets the latest simulation corresponding to the respective Sedaro Scenario Branch id. This can return a
        response even before the simulation is done.

        Args:
            job_id (str, optional): triggers getting the simulation job assocciated with the `id` rather than the\
                default latest.
            err_if_empty (bool, optional): Triggers raising an error if no simulation results and `err_if_empty`.\
                Defaults to `True`.

        Raises:
            NoSimResultsError: if no simulation has been started and `err_if_empty` set to `True`

        Returns:
            SimulationHandle
        """
        if job_id is None:
            with self.__jobs_client() as jobs:
                res = jobs.get_simulations(
                    path_params={'branchId': self.__branch_id},
                    query_params={'latest': ''},
                    **COMMON_API_KWARGS
                )
            if len(body := body_from_res(res)):
                return SimulationHandle(body[0], self)
            if err_if_empty:
                raise NoSimResultsError(
                    status=404,
                    reason=f'Could not find any simulations for scenario: {self.__branch_id}'
                )
            return SimulationHandle(None, self)

        else:
            with self.__jobs_client() as jobs:
                res = jobs.get_simulation(
                    path_params={
                        'branchId': self.__branch_id,
                        'jobId': job_id
                    },
                    **COMMON_API_KWARGS
                )
                return SimulationHandle(body_from_res(res), self)

    def terminate(self, job_id: int = None) -> None:
        """Terminate latest running simulation job corresponding to the respective Sedaro Scenario Branch id. If a
        `job_id` is provided, that simulation job will be terminated rather than the latest.

        Args:
            job_id (`int`, optional): id of the simulation (job) to terminate.

        Raises:
            NoSimResultsError: if no simulation has been started.

        Returns:
            SimulationHandle
        """
        if job_id is None:
            job_id = self.status()['id']

        with self.__jobs_client() as jobs:
            jobs.terminate_simulation(
                path_params={
                    'branchId': self.__branch_id,
                    'jobId': job_id
                },
                **COMMON_API_KWARGS
            )

    def __fetch(
        self,
        *,
        id: str = None,
        start: float = None,
        stop: float = None,
        binWidth: float = None,
        limit: float = None,
        streams: Optional[List[Tuple[str, ...]]] = None,
        sampleRate: int = None,
        continuationToken: str = None,
        usesStreamTokens: bool = False,
        download_manager: DownloadWorker = None,
    ):
        if sampleRate is None and continuationToken is None:
            sampleRate = 1

        fast_fetcher = FastFetcher(self.__sedaro)

        if id == None:
            id = self.status()['dataArray']
        url = f'/data/{id}?'
        if start is not None:
            url += f'&start={start}'
        if stop is not None:
            url += f'&stop={stop}'
        if binWidth is not None:
            print(
                "WARNING: the parameter `binWidth` is deprecated and will be removed in a future release.")
            url += f'&binWidth={binWidth}'
        elif limit is not None:
            print(
                "WARNING: the parameter `limit` is deprecated and will be removed in a future release.")
            url += f'&limit={limit}'
        if not usesStreamTokens:
            streams = streams or []
            if len(streams) > 0:
                encodedStreams = ','.join(['.'.join(x) for x in streams])
                url += f'&streams={encodedStreams}'
        elif streams is not None:
            url += f'&streamsToken={streams}'
        url += f'&axisOrder=TIME_MINOR'
        if sampleRate is not None:
            url += f'&sampleRate={sampleRate}'
        if continuationToken is not None:
            url += f'&continuationToken={continuationToken}'
        url += '&encoding=msgpack'

        response = fast_fetcher.get(url)
        _response = None
        has_nonempty_ctoken = False
        try:
            _response = response.parse()
            if 'version' in _response['meta'] and _response['meta']['version'] == 3:
                is_v3 = True
                download_manager.ingest(_response['series'])
                download_manager.add_metadata(_response['meta'])
                if 'continuationToken' in _response['meta'] and _response['meta']['continuationToken'] is not None:
                    has_nonempty_ctoken = True
                    ctoken = _response['meta']['continuationToken']
                if 'stats' in _response:
                    download_manager.update_stats(_response['stats'])
            else:
                is_v3 = False
            if response.status != 200:
                raise Exception()
        except:
            reason = _response['error']['message'] if _response and 'error' in _response else 'An unknown error occurred.'
            raise SedaroApiException(status=response.status, reason=reason)
        if is_v3:  # keep fetching pages until we get an empty continuation token
            if has_nonempty_ctoken:  # need to fetch more pages
                while has_nonempty_ctoken:
                    # fetch page
                    request_url = f'/data/{id}?&continuationToken={ctoken}'
                    page = fast_fetcher.get(request_url)
                    _page = page.parse()
                    download_manager.ingest(_page['series'])
                    download_manager.update_metadata(_page['meta'])
                    try:
                        if 'stats' in _page:
                            download_manager.update_stats(_page['stats'])
                        if 'continuationToken' in _page['meta'] and _page['meta']['continuationToken'] is not None:
                            has_nonempty_ctoken = True
                            ctoken = _page['meta']['continuationToken']
                        else:
                            has_nonempty_ctoken = False
                        if page.status != 200:
                            raise Exception()
                    except Exception:
                        reason = _page['error']['message'] if _page and 'error' in _page else 'An unknown error occurred.'
                        raise SedaroApiException(
                            status=page.status, reason=reason)
        download_manager.finalize()

    def __downloadInParallel(self, sim_id, streams, params, download_manager, usesStreamTokens):
        try:
            start = params['start']
            stop = params['stop']
            sampleRate = params['sampleRate']
            streams_formatted = []
            if usesStreamTokens:
                streams_formatted = streams
            else:  # not usesStreamTokens
                for stream in streams:
                    if type(stream) == tuple:
                        streams_formatted.append(stream)
                    else:
                        streams_formatted.append(tuple(stream.split('.')))
            self.__fetch(
                id=sim_id, streams=streams_formatted, sampleRate=sampleRate, start=start,
                stop=stop, usesStreamTokens=usesStreamTokens, download_manager=download_manager
            )
        except Exception as e:
            return e

    def __results(
        self,
        job: 'SimulationHandle' = None,
        start: float = None,
        stop: float = None,
        streams: Optional[List[Tuple[str, ...]]] = None,
        sampleRate: int = None,
        num_workers: int = 2
    ) -> "dict[str, dd.DataFrame]":

        if streams is not None and len(streams) > 0:
            usesTokens = False
            metadata = _get_metadata(self.__sedaro, sim_id := job['dataArray'])
            filtered_streams = _get_filtered_streams(streams, metadata)
            num_workers = min(num_workers, len(filtered_streams))
            workers = [[] for _ in range(num_workers)]
            for i, stream in enumerate(filtered_streams):
                workers[i % num_workers].append(stream)
        else:
            usesTokens = True
            if num_workers > 1:
                metadata = _get_metadata(self.__sedaro, sim_id := job['dataArray'], num_workers)
                try:
                    filtered_streams = metadata['streamsTokens']
                except KeyError:
                    raise Exception(
                        f"No series data found for simulation {sim_id}. This indicates that the simulation has just started running. Please try again after a short wait.")
                # len(filtered_streams) may be less than num_workers if there are fewer streams than that number
                num_workers = len(filtered_streams)
                workers = filtered_streams
            else:
                metadata = _get_metadata(self.__sedaro, sim_id := job['dataArray'])

        download_bar = ProgressBar(
            metadata['start'],
            metadata['stop'],
            len(metadata['streams']
                if 'streams' in metadata else metadata['streamsTokens']),
            "Downloading..."
        )
        download_managers = [DownloadWorker(
            download_bar) for _ in range(num_workers)]
        params = {'start': start, 'stop': stop, 'sampleRate': sampleRate}
        if num_workers > 1:
            with ThreadPoolExecutor(max_workers=num_workers) as executor:
                exceptions = executor.map(
                    self.__downloadInParallel, [sim_id] * num_workers, workers,
                    [params] * num_workers, download_managers, [usesTokens] * num_workers
                )
                executor.shutdown(wait=True)
            for e in exceptions:
                if e is not None:
                    raise e
        else:
            self.__downloadInParallel(sim_id, None, params, download_managers[0], usesTokens)
        download_bar.complete()

        stream_results = {}
        for download_manager in download_managers:
            stream_results.update(download_manager.streams)
        return {
            'meta': download_managers[0].finalize_metadata(download_managers[1:]),
            'stats': download_managers[0].finalize_stats(download_managers[1:]),
            'series': stream_results,
        }

    def results(
        self,
        job_id: str = None,
        start: float = None,
        stop: float = None,
        streams: Optional[List[Tuple[str, ...]]] = None,
        sampleRate: int = None,
        num_workers: int = 2,
    ) -> SimulationResult:
        """Query latest scenario result. If a `job_id` is passed, query for corresponding sim results rather than
        latest.

        If no argument is provided for `streams`, all data will be fetched. If you pass an argument to `streams`, it
        must be a list of tuples following particular rules:

        - Each tuple in the list can contain either 1 or 2 items.
        - If a tuple contains 1 item, that item must be the agent ID, as a string. Data for all engines of this agent\
            will be fetched. Remember that a 1-item tuple is written like `(foo,)`, NOT like `(foo)`.
        - If a tuple contains 2 items, the first item must be the same as above. The second item must be one of the\
            following strings, specifying an engine: `'GNC`, `'CDH'`, `'Thermal'`, `'Power'`. Data for the specified\
            agent of this engine will be fetched.

        For example, with the following code, `results` will only contain data for all engines of agent `foo` and the
        `Power` and `Thermal` engines of agent `bar`.

        ```py
        selected_streams=[
            ('foo',),
            ('bar', 'Thermal'),
            ('bar', 'Power')
        ]
        results = sim.results(streams=selected_streams)
        ```

        Args:
            job_id (str, optional): `id` of the data array from which to fetch results. Defaults to `None`.
            start (float, optional): Start time of the data to fetch. Defaults to `None`, which means the start of the sim.
            stop (float, optional): End time of the data to fetch. Defaults to `None`, which means the end of the sim.
            streams (Optional[List[Tuple[str, ...]]], optional): Streams to query for. Defaults to `None`.
            sampleRate (int, optional): the resolution at which to fetch the data. Must be a positive integer power of two, or 0.\
                The value n provided, if not 0, corresponds to data at 1/n resolution. For instance, 1 means data is fetched at\
                full resolution, 2 means every second data point is fetched, 4 means every fourth data point is fetched, and so on.\
                If the value provided is 0, data is fetched at the lowest resolution available. If no argument is provided, data\
                is fetched at full resolution (sampleRate 1).
            num_workers (int, optional): Number of parallel workers to use for downloading data. Defaults to `2`.

        Raises:
            NoSimResultsError: if no simulation has been started.
            SedaroApiException: if no simulation has completed.

        Returns:
            SimulationResult: a `SimulationResult` instance to interact with the results of the sim.
        """
        '''Query latest scenario result.'''
        job = self.status(job_id)
        data = self.__results(
            job, start=start, stop=stop, streams=streams, sampleRate=sampleRate, num_workers=num_workers
        )
        return SimulationResult(job, data, self.__sedaro)

    def results_poll(
        self,
        job_id: str = None,
        start: float = None,
        stop: float = None,
        streams: List[Tuple[str, ...]] = None,
        sampleRate: int = None,
        num_workers: int = 2,
        retry_interval: int = 2,
        wait_on_stats: bool = False,
    ) -> SimulationResult:
        """Query latest scenario result and wait for sim to finish if it's running. If a `job_id` is passed, query for
        corresponding sim results rather than latest. See `results` method for details on using the `streams` kwarg.

        Args:
            job_id (str, optional): `id` of the data array from which to fetch results. Defaults to `None`.
            start (float, optional): Start time of the data to fetch. Defaults to `None`, which means the start of the sim.
            stop (float, optional): End time of the data to fetch. Defaults to `None`, which means the end of the sim.
            streams (List[Tuple[str, ...]], optional): Streams to query for. Defaults to `None`. See `results` method for details.
            sampleRate (int, optional): the resolution at which to fetch the data. Must be a positive integer power of two, or 0.\
                The value n provided, if not 0, corresponds to data at 1/n resolution. For instance, 1 means data is fetched at\
                full resolution, 2 means every second data point is fetched, 4 means every fourth data point is fetched, and so on.\
                If the value provided is 0, data is fetched at the lowest resolution available. If no argument is provided, data\
                is fetched at full resolution (sampleRate 1).
            num_workers (int, optional): Number of parallel workers to use for downloading data. Defaults to `2`.
            retry_interval (int, optional): Seconds between retries. Defaults to `2`.
            wait_on_stats (bool, optional): Wait not just until the sim is done, but also until the stats are available, and then\
                fetch the stats alongside the results. Defaults to `False`.

        Raises:
            NoSimResultsError: if no simulation has been started.

        Returns:
            SimulationResult: a `SimulationResult` instance to interact with the results of the sim.
        """
        job = self.status(job_id)
        options = PRE_RUN_STATUSES | {RUNNING}

        while job[STATUS] in options:
            if job[STATUS] == QUEUED:
                print('Simulation is queued...', end='\r')
            elif job[STATUS] in PRE_RUN_STATUSES:
                print('Simulation is building...', end='\r')
            else:
                progress_bar(job['progress']['percentComplete'])
            job = self.status()
            time.sleep(retry_interval)

        data = self.__results(
            job, start=start, stop=stop, streams=streams, sampleRate=sampleRate, num_workers=num_workers
        )
        if wait_on_stats and not data['stats']:
            success = False
            while not success:
                result, success = _get_stats_for_sim_id(
                    self.__sedaro, job['dataArray'], streams=streams)
                if success:
                    data['stats'] = result
                    break
                time.sleep(retry_interval)
        return SimulationResult(job, data, self.__sedaro)

    def stats(self, job_id: str = None, streams: List[Tuple[str, ...]] = None, wait: bool = False) -> dict:
        """Query latest scenario stats. If a `job_id` is passed, query for corresponding sim stats rather than latest.

        Args:
            job_id (str, optional): `id` of the data array from which to fetch stats. Defaults to `None`.
            streams (List[Tuple[str, ...]], optional): Streams to query for. Defaults to `None`.
            wait (bool, optional): If `True`, wait for stats to be available. If `False`, raise
                an exception if stats are not available. Defaults to `False`.

        Raises:
            NoSimResultsError: if no simulation has been started.

        Returns:
            dict: a dictionary of stats for the sim.
        """
        job = self.status(job_id)
        result, success = _get_stats_for_sim_id(
            self.__sedaro, job['dataArray'], streams=streams)
        if success:
            return result
        else:
            if wait:
                retry_interval = 2
                while not success:
                    result, success = _get_stats_for_sim_id(
                        self.__sedaro, job['dataArray'], streams=streams)
                    if success:
                        return result
                    time.sleep(retry_interval)
            else:
                raise NoSimResultsError(reason='No stats available for simulation. Simulation may not have completed yet, or the simulation has completed but stats are still in progress.'
                                        )


class SimulationJob:
    def __init__(self, job: Union[dict, None]): self.__job = job
    def get(self, key, default=None): return self.__job.get(key, default)

    def __getitem__(self, key):
        if self.__job:
            if key in self.__job:
                return self.__job[key]
            else:
                raise KeyError(
                    f'Key {key} not found in SimulationJob object. Available values are: {self.__job.keys()}')
        else:
            raise Exception(
                'No simulation is running. It was either terminated or one was never started.')


class SimulationHandle:

    def __init__(self, job: Union[dict, None], sim_client: Simulation):
        self._job = SimulationJob(job)
        self._sim_client = sim_client

    def __getitem__(self, key): return self._job[key]
    def get(self, key, default=None): return self._job.get(key, default)
    def __enter__(self): return self

    def __exit__(self, *args):
        try:
            self.terminate()
        except:
            pass

    def status(self, err_if_empty: bool = True):
        """Refreshes the local simulation status.

        Args:
            err_if_empty (bool, optional): Triggers raising an error if no simulation results and `err_if_empty`.\
                Defaults to `True`.

        Raises:
            NoSimResultsError: if no simulation has been started and `err_if_empty` set to `True`

        Returns:
            SimulationHandle (self)
        """
        return (self := self._sim_client.status(self._job['id'], err_if_empty=err_if_empty))

    def terminate(self):
        """Terminate the running simulation.

        Returns:
            SimulationHandle (self)
        """
        self._sim_client.terminate(self._job['id'])
        return self

    def results(
        self,
        start: float = None,
        stop: float = None,
        streams: Optional[List[Tuple[str, ...]]] = None,
        sampleRate: int = None,
        num_workers: int = 2,
    ) -> SimulationResult:
        """Query simulation results.

        If no argument is provided for `streams`, all data will be fetched. If you pass an argument to `streams`, it
        must be a list of tuples following particular rules:

        - Each tuple in the list can contain either 1 or 2 items.
        - If a tuple contains 1 item, that item must be the agent ID, as a string. Data for all engines of this agent\
            will be fetched. Remember that a 1-item tuple is written like `(foo,)`, NOT like `(foo)`.
        - If a tuple contains 2 items, the first item must be the same as above. The second item must be one of the\
            following strings, specifying an engine: `'GNC`, `'CDH'`, `'Thermal'`, `'Power'`. Data for the specified\
            agent of this engine will be fetched.

        For example, with the following code, `results` will only contain data for all engines of agent `foo` and the
        `Power` and `Thermal` engines of agent `bar`.

        ```py
        selected_streams=[
            ('foo',),
            ('bar', 'Thermal'),
            ('bar', 'Power')
        ]
        results = sim.results(streams=selected_streams)
        ```

        Args:
            start (float, optional): Start time of the data to fetch. Defaults to `None`, which means the start of the sim.
            stop (float, optional): End time of the data to fetch. Defaults to `None`, which means the end of the sim.
            streams (Optional[List[Tuple[str, ...]]], optional): Streams to query for. Defaults to `None`.
            sampleRate (int, optional): the resolution at which to fetch the data. Must be a positive integer power of two, or 0.\
                The value n provided, if not 0, corresponds to data at 1/n resolution. For instance, 1 means data is fetched at\
                full resolution, 2 means every second data point is fetched, 4 means every fourth data point is fetched, and so on.\
                If the value provided is 0, data is fetched at the lowest resolution available. If no argument is provided, data\
                is fetched at full resolution (sampleRate 1).
            num_workers (int, optional): Number of parallel workers to use for downloading data. Defaults to `2`.

        Raises:
            NoSimResultsError: if no simulation has been started.
            SedaroApiException: if no simulation has completed.

        Returns:
            SimulationResult: a `SimulationResult` instance to interact with the results of the sim.
        """
        return self._sim_client.results(job_id=self._job['id'], start=start, stop=stop, streams=streams, sampleRate=sampleRate, num_workers=num_workers)

    def results_poll(
        self,
        start: float = None,
        stop: float = None,
        streams: List[Tuple[str, ...]] = None,
        sampleRate: int = None,
        num_workers: int = 2,
        retry_interval: int = 2,
        wait_on_stats: bool = False,
    ) -> SimulationResult:
        """Query simulation results but wait for sim to finish if it's running. See `results` method for details on using the `streams` kwarg.

        Args:
            start (float, optional): Start time of the data to fetch. Defaults to `None`, which means the start of the sim.
            stop (float, optional): End time of the data to fetch. Defaults to `None`, which means the end of the sim.
            streams (List[Tuple[str, ...]], optional): Streams to query for. Defaults to `None`. See `results` method for details.
            sampleRate (int, optional): the resolution at which to fetch the data. Must be a positive integer power of two, or 0.\
                The value n provided, if not 0, corresponds to data at 1/n resolution. For instance, 1 means data is fetched at\
                full resolution, 2 means every second data point is fetched, 4 means every fourth data point is fetched, and so on.\
                If the value provided is 0, data is fetched at the lowest resolution available. If no argument is provided, data\
                is fetched at full resolution (sampleRate 1).
            num_workers (int, optional): Number of parallel workers to use for downloading data. Defaults to `2`.
            retry_interval (int, optional): Seconds between retries. Defaults to `2`.
            wait_on_stats (bool, optional): Wait not just until the sim is done, but also until the stats are available, and then\
                fetch the stats alongside the results. Defaults to `False`.

        Raises:
            NoSimResultsError: if no simulation has been started.

        Returns:
            SimulationResult: a `SimulationResult` instance to interact with the results of the sim.
        """
        return self._sim_client.results_poll(
            job_id=self._job['id'],
            start=start,
            stop=stop,
            streams=streams,
            sampleRate=sampleRate,
            num_workers=num_workers,
            retry_interval=retry_interval,
            wait_on_stats=wait_on_stats,
        )

    def stats(self, job_id: str = None, streams: List[Tuple[str, ...]] = None, wait: bool = False) -> dict:
        return self._sim_client.stats(job_id=job_id or self._job['id'], streams=streams, wait=wait)

    def consume(self, agent_id: str, external_state_id: str, time: float = None):
        with self._sim_client.externals_client() as externals_client:
            response = externals_client.get_external(
                path_params={
                    'jobId': self._job['id'],
                    'agentId': agent_id,
                    'externalStateBlockId': external_state_id,
                },
                query_params=({'time': time} if time is not None else {}),
                **COMMON_API_KWARGS,
            )
        return tuple(serdes(v) for v in body_from_res(response))

    def produce(self, agent_id: str, external_state_id: str, values: tuple, timestamp: float = None):
        if type(values) is not tuple:
            raise TypeError(
                '`values` must be passed as a tuple of one or more state variable values (ex. `([x, y, z],)` where `[x, y, z]` is the external state]).')
        with self._sim_client.externals_client() as externals_client:
            response = externals_client.put_external(
                path_params={
                    'jobId': self._job['id'],
                    'agentId': agent_id,
                    'externalStateBlockId': external_state_id,
                },
                body=({
                    **{'values': [serdes(v) for v in values]},
                    **({'timestamp': timestamp} if timestamp is not None else {})
                }),
                **COMMON_API_KWARGS,
            )
        return tuple(serdes(v) for v in body_from_res(response))

    @asynccontextmanager
    async def async_channel(self, grpc_host: str = None, insecure=False):
        """
        Asynchronous context manager for cosimulation sessions.
        Automatically opens a cosimulation grpc session on entry and closes it on exit.

        Usage:
            async with simulation_handle.async_channel(grpc_host="...") as cosim_client:
                # ...
        """
        sedaro = self._sim_client.get_sedaro()
        host = sedaro._api_host
        grpc_host = grpc_host or sedaro._grpc_host

        status = self._sim_client.status()
        address = status.get("clusterAddr")
        job_id = status.get("id")

        cosim_client = CosimClient(
            grpc_host=grpc_host,
            address=address,
            job_id=job_id,
            host=host,
            insecure=insecure,
            sedaro=sedaro,
        )

        try:
            async with cosim_client:
                yield cosim_client
        except Exception as e:
            logging.error(f"Cosimulation session encountered an error: {e}")
            raise e<|MERGE_RESOLUTION|>--- conflicted
+++ resolved
@@ -23,7 +23,6 @@
     from ...sedaro_api_client import SedaroApiClient
 
 
-<<<<<<< HEAD
 def serdes(v):
     import numpy as np
     if type(v) is dict and 'ndarray' in v:
@@ -35,91 +34,6 @@
     if type(v) in {list, tuple}:
         return [serdes(v) for v in v]
     return v
-=======
-def concat_stream_data(main, other, len_main, len_other):
-    assert type(main) == dict and type(other) == dict
-    for k in other:
-        if k not in main:
-            main[k] = [None for _ in range(len_main)]
-        main[k].extend(other[k])
-    for k in main:
-        if k not in other:
-            main[k].extend([None for _ in range(len_other)])
-
-
-def concat_stream(main, other, stream_id):
-    len_main = len(main[0])
-    len_other = len(other[0])
-    main[0].extend(other[0])
-    stream_id_short = stream_id.split('/')[0]
-    concat_stream_data(main[1][stream_id_short], other[1]
-                       [stream_id_short], len_main, len_other)
-
-
-def concat_results(main, other):
-    for stream in other:
-        if stream not in main:
-            main[stream] = other[stream]
-        else:  # concat stream parts
-            concat_stream(main[stream], other[stream], stream)
-
-
-def update_metadata(main, other):
-    for k in other['counts']:
-        if k not in main['counts']:
-            main['counts'][k] = 0
-        main['counts'][k] += other['counts'][k]
-
-
-def set_numeric_as_list(d):
-    if isinstance(d, dict):
-        # Check if all keys are array indexes in string form
-        if all(key.isdigit() for key in d.keys()):
-            return [set_numeric_as_list(d[key]) for key in sorted(d.keys(), key=int)]
-        else:
-            return {k: set_numeric_as_list(v) for k, v in d.items()}
-    return d
-
-
-def __set_nested(results):
-    nested = {}
-    for k in sorted(list(results.keys())):
-        v = results[k]
-        try:
-            ptr = nested
-            tokens = k.split('.')
-            for token in tokens[:-1]:
-                if token not in ptr:
-                    ptr[token] = {}
-                ptr = ptr[token]
-            ptr[tokens[-1]] = v
-        except TypeError:
-            ptr = nested
-            for token in tokens[:-1]:
-                if type(ptr[token]) == list:
-                    del ptr[token]
-                    break
-                else:
-                    ptr = ptr[token]
-            ptr = nested
-            for token in tokens[:-1]:
-                if token not in ptr:
-                    ptr[token] = {}
-                ptr = ptr[token]
-            ptr[tokens[-1]] = v
-    return nested
-
-
-# TODO: edge case where one page has all nones for a SV, then the next page has a bunch of vectors for it
-def set_nested(results):
-    nested = {}
-    for k in results:
-        kspl = k.split('/')[0]
-        nested[k] = (results[k][0], {kspl: set_numeric_as_list(
-            __set_nested(results[k][1][kspl]))})
-    return nested
-
->>>>>>> 046a63fe
 
 class Simulation:
     """A client to interact with the Sedaro API simulation (jobs) routes"""
