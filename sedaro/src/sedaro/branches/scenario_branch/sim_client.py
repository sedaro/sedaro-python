import asyncio
import logging
import time
from concurrent.futures import ThreadPoolExecutor
from contextlib import asynccontextmanager, contextmanager
from typing import TYPE_CHECKING, Any, Generator, Iterable, List, Optional, Tuple, Union

from sedaro.branches.scenario_branch.download import DownloadWorker, ProgressBar
from sedaro.grpc_client import CosimClient
from sedaro.results.simulation_result import SimulationResult
from sedaro_base_client.apis.tags import externals_api, jobs_api
from urllib3.response import HTTPResponse

from ...exceptions import NoSimResultsError, SedaroApiException, SimInitializationError
from ...settings import BAD_STATUSES, COMMON_API_KWARGS, PRE_RUN_STATUSES, QUEUED, RUNNING, STATUS
from ...utils import body_from_res, progress_bar, serdes
from .utils import FastFetcher, _get_filtered_streams, _get_metadata, _get_stats_for_sim_id

if TYPE_CHECKING:
    import dask.dataframe as dd

    from ...branches import ScenarioBranch
    from ...sedaro_api_client import SedaroApiClient


def concat_stream_data(main, other, len_main, len_other):
    assert type(main) == dict and type(other) == dict
    for k in other:
        if k not in main:
            main[k] = [None for _ in range(len_main)]
        main[k].extend(other[k])
    for k in main:
        if k not in other:
            main[k].extend([None for _ in range(len_other)])


def concat_stream(main, other, stream_id):
    len_main = len(main[0])
    len_other = len(other[0])
    main[0].extend(other[0])
    stream_id_short = stream_id.split('/')[0]
    concat_stream_data(main[1][stream_id_short], other[1]
                       [stream_id_short], len_main, len_other)


def concat_results(main, other):
    for stream in other:
        if stream not in main:
            main[stream] = other[stream]
        else:  # concat stream parts
            concat_stream(main[stream], other[stream], stream)


def update_metadata(main, other):
    for k in other['counts']:
        if k not in main['counts']:
            main['counts'][k] = 0
        main['counts'][k] += other['counts'][k]


def set_numeric_as_list(d):
    if isinstance(d, dict):
        # Check if all keys are array indexes in string form
        if all(key.isdigit() for key in d.keys()):
            return [set_numeric_as_list(d[key]) for key in sorted(d.keys(), key=int)]
        else:
            return {k: set_numeric_as_list(v) for k, v in d.items()}
    return d


def __set_nested(results):
    nested = {}
    for k in sorted(list(results.keys())):
        v = results[k]
        try:
            ptr = nested
            tokens = k.split('.')
            for token in tokens[:-1]:
                if token not in ptr:
                    ptr[token] = {}
                ptr = ptr[token]
            ptr[tokens[-1]] = v
        except TypeError:
            ptr = nested
            for token in tokens[:-1]:
                if type(ptr[token]) == list:
                    del ptr[token]
                    break
                else:
                    ptr = ptr[token]
            ptr = nested
            for token in tokens[:-1]:
                if token not in ptr:
                    ptr[token] = {}
                ptr = ptr[token]
            ptr[tokens[-1]] = v
    return nested


# TODO: edge case where one page has all nones for a SV, then the next page has a bunch of vectors for it
def set_nested(results):
    nested = {}
    for k in results:
        kspl = k.split('/')[0]
        nested[k] = (results[k][0], {kspl: set_numeric_as_list(
            __set_nested(results[k][1][kspl]))})
    return nested


class Simulation:
    """A client to interact with the Sedaro API simulation (jobs) routes"""

    def __init__(self, sedaro: 'SedaroApiClient', branch: 'ScenarioBranch'):
        """Instantiate a Sedaro `Simulation` instance

        Args:
            sedaro (`SedaroApiClient`): the `SedaroApiClient`
            branch_id (`int`): id of the desired Sedaro Scenario Branch to interact with its simulations (jobs).
        """
        self.__branch = branch
        self.__branch_id = branch.id
        self.__sedaro = sedaro

    @contextmanager
    def __jobs_client(self) -> Generator['jobs_api.JobsApi', Any, None]:
        with self.__sedaro.api_client() as api:
            yield jobs_api.JobsApi(api)

    @contextmanager
    def externals_client(self) -> Generator['externals_api.ExternalsApi', Any, None]:
        with self.__sedaro.api_client() as api:
            yield externals_api.ExternalsApi(api)

    def get_sedaro(self):
        return self.__sedaro

    def start(
        self,
        wait=False,
        timeout=None,
        label=None,
        capacity=None,
        seed=None,
        **kwargs,
    ) -> 'SimulationHandle':
        """Starts simulation corresponding to the respective Sedaro Scenario Branch id.

        Args:
            wait (bool, optional): Triggers waiting for simulation to deploy and transition to `RUNNING` before returning. Defaults to `False`.
            timeout (int, optional): Seconds to wait for simulation to deploy and transition to `RUNNING` before raising an error. Defaults to `None`.
            label (str, optional): A label to assign to the simulation job. Defaults to `None`.
            capacity (int, optional): The capacity to allocate to the simulation. Defaults to using the lesser of the Workspace capacity and the number of Agents in the Scenario.
            seed (int, optional): The pseudorandom seed to use for the simulation. Defaults to the Simulation Service's default.
            **kwargs: Additional keyword arguments to pass to the simulation job as part of the HTTP request body.

        Returns:
            SimulationHandle
        """
        body = {**kwargs}
        if label is not None:
            body['label'] = label
        if capacity is not None:
            body['capacity'] = capacity
        if seed is not None:
            body['seed'] = seed

        with self.__jobs_client() as jobs:
            res = jobs.start_simulation(
                body,
                path_params={'branchId': self.__branch_id},
                **COMMON_API_KWARGS
            )
        handle = SimulationHandle(body_from_res(res), self)
        if not wait:
            return handle

        t = 0
        while t < (timeout or float('inf')):
            if (handle := handle.status())[STATUS] in PRE_RUN_STATUSES:
                time.sleep(0.1)
                t += 0.1
            elif handle[STATUS] in BAD_STATUSES:
                raise SimInitializationError(handle['message'])
            else:
                return handle
        raise TimeoutError(
            f'Simulation did not deploy before timeout of {timeout}.')

    def status(self, job_id: str = None, *, err_if_empty: bool = True) -> 'SimulationHandle':
        """Gets the latest simulation corresponding to the respective Sedaro Scenario Branch id. This can return a
        response even before the simulation is done.

        Args:
            job_id (str, optional): triggers getting the simulation job assocciated with the `id` rather than the\
                default latest.
            err_if_empty (bool, optional): Triggers raising an error if no simulation results and `err_if_empty`.\
                Defaults to `True`.

        Raises:
            NoSimResultsError: if no simulation has been started and `err_if_empty` set to `True`

        Returns:
            SimulationHandle
        """
        if job_id is None:
            with self.__jobs_client() as jobs:
                res = jobs.get_simulations(
                    path_params={'branchId': self.__branch_id},
                    query_params={'latest': ''},
                    **COMMON_API_KWARGS
                )
            if len(body := body_from_res(res)):
                return SimulationHandle(body[0], self)
            if err_if_empty:
                raise NoSimResultsError(
                    status=404,
                    reason=f'Could not find any simulations for scenario: {self.__branch_id}'
                )
            return SimulationHandle(None, self)

        else:
            with self.__jobs_client() as jobs:
                res = jobs.get_simulation(
                    path_params={
                        'branchId': self.__branch_id,
                        'jobId': job_id
                    },
                    **COMMON_API_KWARGS
                )
                return SimulationHandle(body_from_res(res), self)

    def terminate(self, job_id: int = None) -> None:
        """Terminate latest running simulation job corresponding to the respective Sedaro Scenario Branch id. If a
        `job_id` is provided, that simulation job will be terminated rather than the latest.

        Args:
            job_id (`int`, optional): id of the simulation (job) to terminate.

        Raises:
            NoSimResultsError: if no simulation has been started.

        Returns:
            SimulationHandle
        """
        if job_id is None:
            job_id = self.status()['id']

        with self.__jobs_client() as jobs:
            jobs.terminate_simulation(
                path_params={
                    'branchId': self.__branch_id,
                    'jobId': job_id
                },
                **COMMON_API_KWARGS
            )

    def __fetch(
        self,
        *,
        id: str = None,
        start: float = None,
        stop: float = None,
        binWidth: float = None,
        limit: float = None,
        streams: Optional[List[Tuple[str, ...]]] = None,
        sampleRate: int = None,
        continuationToken: str = None,
        usesStreamTokens: bool = False,
        download_manager: DownloadWorker = None,
    ):
        if sampleRate is None and continuationToken is None:
            sampleRate = 1

        fast_fetcher = FastFetcher(self.__sedaro)

        if id == None:
            id = self.status()['dataArray']
        url = f'/data/{id}?'
        if start is not None:
            url += f'&start={start}'
        if stop is not None:
            url += f'&stop={stop}'
        if binWidth is not None:
            print(
                "WARNING: the parameter `binWidth` is deprecated and will be removed in a future release.")
            url += f'&binWidth={binWidth}'
        elif limit is not None:
            print(
                "WARNING: the parameter `limit` is deprecated and will be removed in a future release.")
            url += f'&limit={limit}'
        if not usesStreamTokens:
            streams = streams or []
            if len(streams) > 0:
                encodedStreams = ','.join(['.'.join(x) for x in streams])
                url += f'&streams={encodedStreams}'
        elif streams is not None:
            url += f'&streamsToken={streams}'
        url += f'&axisOrder=TIME_MINOR'
        if sampleRate is not None:
            url += f'&sampleRate={sampleRate}'
        if continuationToken is not None:
            url += f'&continuationToken={continuationToken}'
        url += '&encoding=msgpack'

        response = fast_fetcher.get(url)
        _response = None
        has_nonempty_ctoken = False
        try:
            _response = response.parse()
            if response.status != 200:
                raise Exception()
            else:
                download_manager.ingest(_response['series'])
                download_manager.add_metadata(_response['meta'])
                if 'continuationToken' in _response['meta'] and _response['meta']['continuationToken'] is not None:
                    has_nonempty_ctoken = True
                    ctoken = _response['meta']['continuationToken']
                if 'stats' in _response:
                    download_manager.update_stats(_response['stats'])
                if 'derived' in _response:
                    if 'series' in _response['derived']:
                        download_manager.ingest_derived(_response['derived']['series'])
                    if 'static' in _response['derived']:
                        download_manager.update_static_data(_response['derived']['static'])
        except Exception as e:
            reason = _response['error']['message'] if _response and 'error' in _response else 'An unknown error occurred.'
            raise SedaroApiException(status=response.status, reason=reason)
<<<<<<< HEAD
        if has_nonempty_ctoken:  # need to fetch more pages
            while has_nonempty_ctoken:
                # fetch page
                request_url = f'/data/{id}?&continuationToken={ctoken}'
                page = fast_fetcher.get(request_url)
                _page = page.parse()
                download_manager.ingest(_page['series'])
                download_manager.update_metadata(_page['meta'])
                try:
                    if 'stats' in _page:
                        download_manager.update_stats(_page['stats'])
                    if 'derived' in _page:
                        if 'series' in _page['derived']:
                            download_manager.ingest_derived(_page['derived']['series'])
                        if 'static' in _page['derived']:
                            download_manager.update_static_data(_page['derived']['static'])
                    if 'continuationToken' in _page['meta'] and _page['meta']['continuationToken'] is not None:
                        has_nonempty_ctoken = True
                        ctoken = _page['meta']['continuationToken']
                    else:
                        has_nonempty_ctoken = False
                    if page.status != 200:
                        raise Exception()
                except Exception as e:
                    reason = _page['error']['message'] if _page and 'error' in _page else 'An unknown error occurred.'
                    raise SedaroApiException(status=page.status, reason=reason)
=======
        if is_v3:  # keep fetching pages until we get an empty continuation token
            if has_nonempty_ctoken:  # need to fetch more pages
                while has_nonempty_ctoken:
                    # fetch page
                    request_url = f'/data/{id}?&continuationToken={ctoken}'
                    page = fast_fetcher.get(request_url)
                    _page = page.parse()
                    download_manager.ingest(_page['series'])
                    download_manager.update_metadata(_page['meta'])
                    try:
                        if 'stats' in _page:
                            download_manager.update_stats(_page['stats'])
                        if 'continuationToken' in _page['meta'] and _page['meta']['continuationToken'] is not None:
                            has_nonempty_ctoken = True
                            ctoken = _page['meta']['continuationToken']
                        else:
                            has_nonempty_ctoken = False
                        if page.status != 200:
                            raise Exception()
                    except Exception:
                        reason = _page['error']['message'] if _page and 'error' in _page else 'An unknown error occurred.'
                        raise SedaroApiException(
                            status=page.status, reason=reason)
>>>>>>> 046a63fe
        download_manager.finalize()

    def __downloadInParallel(self, sim_id, streams, params, download_manager, usesStreamTokens):
        try:
            start = params['start']
            stop = params['stop']
            sampleRate = params['sampleRate']
            streams_formatted = []
            if usesStreamTokens:
                streams_formatted = streams
            else:  # not usesStreamTokens
                for stream in streams:
                    if type(stream) == tuple:
                        streams_formatted.append(stream)
                    else:
                        streams_formatted.append(tuple(stream.split('.')))
            self.__fetch(
                id=sim_id, streams=streams_formatted, sampleRate=sampleRate, start=start,
                stop=stop, usesStreamTokens=usesStreamTokens, download_manager=download_manager
            )
        except Exception as e:
            return e

    def __results(
        self,
        job: 'SimulationHandle' = None,
        start: float = None,
        stop: float = None,
        streams: Optional[List[Tuple[str, ...]]] = None,
        sampleRate: int = None,
        num_workers: int = 2
    ) -> "dict[str, dd.DataFrame]":

        if streams is not None and len(streams) > 0:
            usesTokens = False
            metadata = _get_metadata(self.__sedaro, sim_id := job['dataArray'])
            filtered_streams = _get_filtered_streams(streams, metadata)
            num_workers = min(num_workers, len(filtered_streams))
            workers = [[] for _ in range(num_workers)]
            for i, stream in enumerate(filtered_streams):
                workers[i % num_workers].append(stream)
        else:
            usesTokens = True
            if num_workers > 1:
                metadata = _get_metadata(self.__sedaro, sim_id := job['dataArray'], num_workers)
                try:
                    filtered_streams = metadata['streamsTokens']
                except KeyError:
                    raise Exception(
                        f"No series data found for simulation {sim_id}. This indicates that the simulation has just started running. Please try again after a short wait.")
                # len(filtered_streams) may be less than num_workers if there are fewer streams than that number
                num_workers = len(filtered_streams)
                workers = filtered_streams
            else:
                metadata = _get_metadata(self.__sedaro, sim_id := job['dataArray'])

        download_bar = ProgressBar(
            metadata['start'],
            metadata['stop'],
            len(metadata['streams']
                if 'streams' in metadata else metadata['streamsTokens']),
            "Downloading..."
        )
        download_managers = [DownloadWorker(
            download_bar) for _ in range(num_workers)]
        params = {'start': start, 'stop': stop, 'sampleRate': sampleRate}
        if num_workers > 1:
            with ThreadPoolExecutor(max_workers=num_workers) as executor:
                exceptions = executor.map(
                    self.__downloadInParallel, [sim_id] * num_workers, workers,
                    [params] * num_workers, download_managers, [usesTokens] * num_workers
                )
                executor.shutdown(wait=True)
            for e in exceptions:
                if e is not None:
                    raise e
        else:
            self.__downloadInParallel(sim_id, None, params, download_managers[0], usesTokens)
        download_bar.complete()

        stream_results = {}
        for download_manager in download_managers:
            stream_results.update(download_manager.streams)
        return {
            'meta': download_managers[0].finalize_metadata(download_managers[1:]),
            'stats': download_managers[0].finalize_stats(download_managers[1:]),
            'static': download_managers[0].finalize_static_data(download_managers[1:]),
            'series': stream_results,
        }

    def results(
        self,
        job_id: str = None,
        start: float = None,
        stop: float = None,
        streams: Optional[List[Tuple[str, ...]]] = None,
        sampleRate: int = None,
        num_workers: int = 2,
    ) -> SimulationResult:
        """Query latest scenario result. If a `job_id` is passed, query for corresponding sim results rather than
        latest.

        If no argument is provided for `streams`, all data will be fetched. If you pass an argument to `streams`, it
        must be a list of tuples following particular rules:

        - Each tuple in the list can contain either 1 or 2 items.
        - If a tuple contains 1 item, that item must be the agent ID, as a string. Data for all engines of this agent\
            will be fetched. Remember that a 1-item tuple is written like `(foo,)`, NOT like `(foo)`.
        - If a tuple contains 2 items, the first item must be the same as above. The second item must be one of the\
            following strings, specifying an engine: `'GNC`, `'CDH'`, `'Thermal'`, `'Power'`. Data for the specified\
            agent of this engine will be fetched.

        For example, with the following code, `results` will only contain data for all engines of agent `foo` and the
        `Power` and `Thermal` engines of agent `bar`.

        ```py
        selected_streams=[
            ('foo',),
            ('bar', 'Thermal'),
            ('bar', 'Power')
        ]
        results = sim.results(streams=selected_streams)
        ```

        Args:
            job_id (str, optional): `id` of the data array from which to fetch results. Defaults to `None`.
            start (float, optional): Start time of the data to fetch. Defaults to `None`, which means the start of the sim.
            stop (float, optional): End time of the data to fetch. Defaults to `None`, which means the end of the sim.
            streams (Optional[List[Tuple[str, ...]]], optional): Streams to query for. Defaults to `None`.
            sampleRate (int, optional): the resolution at which to fetch the data. Must be a positive integer power of two, or 0.\
                The value n provided, if not 0, corresponds to data at 1/n resolution. For instance, 1 means data is fetched at\
                full resolution, 2 means every second data point is fetched, 4 means every fourth data point is fetched, and so on.\
                If the value provided is 0, data is fetched at the lowest resolution available. If no argument is provided, data\
                is fetched at full resolution (sampleRate 1).
            num_workers (int, optional): Number of parallel workers to use for downloading data. Defaults to `2`.

        Raises:
            NoSimResultsError: if no simulation has been started.
            SedaroApiException: if no simulation has completed.

        Returns:
            SimulationResult: a `SimulationResult` instance to interact with the results of the sim.
        """
        '''Query latest scenario result.'''
        job = self.status(job_id)
        data = self.__results(
            job, start=start, stop=stop, streams=streams, sampleRate=sampleRate, num_workers=num_workers
        )
        return SimulationResult(job, data, self.__sedaro)

    def results_poll(
        self,
        job_id: str = None,
        start: float = None,
        stop: float = None,
        streams: List[Tuple[str, ...]] = None,
        sampleRate: int = None,
        num_workers: int = 2,
        retry_interval: int = 2,
        wait_on_stats: bool = False,
    ) -> SimulationResult:
        """Query latest scenario result and wait for sim to finish if it's running. If a `job_id` is passed, query for
        corresponding sim results rather than latest. See `results` method for details on using the `streams` kwarg.

        Args:
            job_id (str, optional): `id` of the data array from which to fetch results. Defaults to `None`.
            start (float, optional): Start time of the data to fetch. Defaults to `None`, which means the start of the sim.
            stop (float, optional): End time of the data to fetch. Defaults to `None`, which means the end of the sim.
            streams (List[Tuple[str, ...]], optional): Streams to query for. Defaults to `None`. See `results` method for details.
            sampleRate (int, optional): the resolution at which to fetch the data. Must be a positive integer power of two, or 0.\
                The value n provided, if not 0, corresponds to data at 1/n resolution. For instance, 1 means data is fetched at\
                full resolution, 2 means every second data point is fetched, 4 means every fourth data point is fetched, and so on.\
                If the value provided is 0, data is fetched at the lowest resolution available. If no argument is provided, data\
                is fetched at full resolution (sampleRate 1).
            num_workers (int, optional): Number of parallel workers to use for downloading data. Defaults to `2`.
            retry_interval (int, optional): Seconds between retries. Defaults to `2`.
            wait_on_stats (bool, optional): Wait not just until the sim is done, but also until the stats are available, and then\
                fetch the stats alongside the results. Defaults to `False`.

        Raises:
            NoSimResultsError: if no simulation has been started.

        Returns:
            SimulationResult: a `SimulationResult` instance to interact with the results of the sim.
        """
        job = self.status(job_id)
        options = PRE_RUN_STATUSES | {RUNNING}

        while job[STATUS] in options:
            if job[STATUS] == QUEUED:
                print('Simulation is queued...', end='\r')
            elif job[STATUS] in PRE_RUN_STATUSES:
                print('Simulation is building...', end='\r')
            else:
                progress_bar(job['progress']['percentComplete'])
            job = self.status()
            time.sleep(retry_interval)

        data = self.__results(
            job, start=start, stop=stop, streams=streams, sampleRate=sampleRate, num_workers=num_workers
        )
        if wait_on_stats and not data['stats']:
            success = False
            while not success:
                result, success = _get_stats_for_sim_id(
                    self.__sedaro, job['dataArray'], streams=streams)
                if success:
                    data['stats'] = result
                    break
                time.sleep(retry_interval)
        return SimulationResult(job, data, self.__sedaro)

    def stats(self, job_id: str = None, streams: List[Tuple[str, ...]] = None, wait: bool = False) -> dict:
        """Query latest scenario stats. If a `job_id` is passed, query for corresponding sim stats rather than latest.

        Args:
            job_id (str, optional): `id` of the data array from which to fetch stats. Defaults to `None`.
            streams (List[Tuple[str, ...]], optional): Streams to query for. Defaults to `None`.
            wait (bool, optional): If `True`, wait for stats to be available. If `False`, raise
                an exception if stats are not available. Defaults to `False`.

        Raises:
            NoSimResultsError: if no simulation has been started.

        Returns:
            dict: a dictionary of stats for the sim.
        """
        job = self.status(job_id)
        result, success = _get_stats_for_sim_id(
            self.__sedaro, job['dataArray'], streams=streams)
        if success:
            return result
        else:
            if wait:
                retry_interval = 2
                while not success:
                    result, success = _get_stats_for_sim_id(
                        self.__sedaro, job['dataArray'], streams=streams)
                    if success:
                        return result
                    time.sleep(retry_interval)
            else:
                raise NoSimResultsError(reason='No stats available for simulation. Simulation may not have completed yet, or the simulation has completed but stats are still in progress.'
                                        )


class SimulationJob:
    def __init__(self, job: Union[dict, None]): self.__job = job
    def get(self, key, default=None): return self.__job.get(key, default)

    def __getitem__(self, key):
        if self.__job:
            if key in self.__job:
                return self.__job[key]
            else:
                raise KeyError(
                    f'Key {key} not found in SimulationJob object. Available values are: {self.__job.keys()}')
        else:
            raise Exception(
                'No simulation is running. It was either terminated or one was never started.')


class SimulationHandle:

    def __init__(self, job: Union[dict, None], sim_client: Simulation):
        self._job = SimulationJob(job)
        self._sim_client = sim_client

    def __getitem__(self, key): return self._job[key]
    def get(self, key, default=None): return self._job.get(key, default)
    def __enter__(self): return self

    def __exit__(self, *args):
        try:
            self.terminate()
        except:
            pass

    def status(self, err_if_empty: bool = True):
        """Refreshes the local simulation status.

        Args:
            err_if_empty (bool, optional): Triggers raising an error if no simulation results and `err_if_empty`.\
                Defaults to `True`.

        Raises:
            NoSimResultsError: if no simulation has been started and `err_if_empty` set to `True`

        Returns:
            SimulationHandle (self)
        """
        return (self := self._sim_client.status(self._job['id'], err_if_empty=err_if_empty))

    def terminate(self):
        """Terminate the running simulation.

        Returns:
            SimulationHandle (self)
        """
        self._sim_client.terminate(self._job['id'])
        return self

    def results(
        self,
        start: float = None,
        stop: float = None,
        streams: Optional[List[Tuple[str, ...]]] = None,
        sampleRate: int = None,
        num_workers: int = 2,
    ) -> SimulationResult:
        """Query simulation results.

        If no argument is provided for `streams`, all data will be fetched. If you pass an argument to `streams`, it
        must be a list of tuples following particular rules:

        - Each tuple in the list can contain either 1 or 2 items.
        - If a tuple contains 1 item, that item must be the agent ID, as a string. Data for all engines of this agent\
            will be fetched. Remember that a 1-item tuple is written like `(foo,)`, NOT like `(foo)`.
        - If a tuple contains 2 items, the first item must be the same as above. The second item must be one of the\
            following strings, specifying an engine: `'GNC`, `'CDH'`, `'Thermal'`, `'Power'`. Data for the specified\
            agent of this engine will be fetched.

        For example, with the following code, `results` will only contain data for all engines of agent `foo` and the
        `Power` and `Thermal` engines of agent `bar`.

        ```py
        selected_streams=[
            ('foo',),
            ('bar', 'Thermal'),
            ('bar', 'Power')
        ]
        results = sim.results(streams=selected_streams)
        ```

        Args:
            start (float, optional): Start time of the data to fetch. Defaults to `None`, which means the start of the sim.
            stop (float, optional): End time of the data to fetch. Defaults to `None`, which means the end of the sim.
            streams (Optional[List[Tuple[str, ...]]], optional): Streams to query for. Defaults to `None`.
            sampleRate (int, optional): the resolution at which to fetch the data. Must be a positive integer power of two, or 0.\
                The value n provided, if not 0, corresponds to data at 1/n resolution. For instance, 1 means data is fetched at\
                full resolution, 2 means every second data point is fetched, 4 means every fourth data point is fetched, and so on.\
                If the value provided is 0, data is fetched at the lowest resolution available. If no argument is provided, data\
                is fetched at full resolution (sampleRate 1).
            num_workers (int, optional): Number of parallel workers to use for downloading data. Defaults to `2`.

        Raises:
            NoSimResultsError: if no simulation has been started.
            SedaroApiException: if no simulation has completed.

        Returns:
            SimulationResult: a `SimulationResult` instance to interact with the results of the sim.
        """
        return self._sim_client.results(job_id=self._job['id'], start=start, stop=stop, streams=streams, sampleRate=sampleRate, num_workers=num_workers)

    def results_poll(
        self,
        start: float = None,
        stop: float = None,
        streams: List[Tuple[str, ...]] = None,
        sampleRate: int = None,
        num_workers: int = 2,
        retry_interval: int = 2,
        wait_on_stats: bool = False,
    ) -> SimulationResult:
        """Query simulation results but wait for sim to finish if it's running. See `results` method for details on using the `streams` kwarg.

        Args:
            start (float, optional): Start time of the data to fetch. Defaults to `None`, which means the start of the sim.
            stop (float, optional): End time of the data to fetch. Defaults to `None`, which means the end of the sim.
            streams (List[Tuple[str, ...]], optional): Streams to query for. Defaults to `None`. See `results` method for details.
            sampleRate (int, optional): the resolution at which to fetch the data. Must be a positive integer power of two, or 0.\
                The value n provided, if not 0, corresponds to data at 1/n resolution. For instance, 1 means data is fetched at\
                full resolution, 2 means every second data point is fetched, 4 means every fourth data point is fetched, and so on.\
                If the value provided is 0, data is fetched at the lowest resolution available. If no argument is provided, data\
                is fetched at full resolution (sampleRate 1).
            num_workers (int, optional): Number of parallel workers to use for downloading data. Defaults to `2`.
            retry_interval (int, optional): Seconds between retries. Defaults to `2`.
            wait_on_stats (bool, optional): Wait not just until the sim is done, but also until the stats are available, and then\
                fetch the stats alongside the results. Defaults to `False`.

        Raises:
            NoSimResultsError: if no simulation has been started.

        Returns:
            SimulationResult: a `SimulationResult` instance to interact with the results of the sim.
        """
        return self._sim_client.results_poll(
            job_id=self._job['id'],
            start=start,
            stop=stop,
            streams=streams,
            sampleRate=sampleRate,
            num_workers=num_workers,
            retry_interval=retry_interval,
            wait_on_stats=wait_on_stats,
        )

    def stats(self, job_id: str = None, streams: List[Tuple[str, ...]] = None, wait: bool = False) -> dict:
        return self._sim_client.stats(job_id=job_id or self._job['id'], streams=streams, wait=wait)

    def consume(self, agent_id: str, external_state_id: str, time: float = None):
        with self._sim_client.externals_client() as externals_client:
            response = externals_client.get_external(
                path_params={
                    'jobId': self._job['id'],
                    'agentId': agent_id,
                    'externalStateBlockId': external_state_id,
                },
                query_params=({'time': time} if time is not None else {}),
                **COMMON_API_KWARGS,
            )
        return tuple(serdes(v) for v in body_from_res(response))

    def produce(self, agent_id: str, external_state_id: str, values: tuple, timestamp: float = None):
        if type(values) is not tuple:
            raise TypeError(
                '`values` must be passed as a tuple of one or more state variable values (ex. `([x, y, z],)` where `[x, y, z]` is the external state]).')
        with self._sim_client.externals_client() as externals_client:
            response = externals_client.put_external(
                path_params={
                    'jobId': self._job['id'],
                    'agentId': agent_id,
                    'externalStateBlockId': external_state_id,
                },
                body=({
                    **{'values': [serdes(v) for v in values]},
                    **({'timestamp': timestamp} if timestamp is not None else {})
                }),
                **COMMON_API_KWARGS,
            )
        return tuple(serdes(v) for v in body_from_res(response))

    @asynccontextmanager
    async def async_channel(self, grpc_host: str = None, insecure=False):
        """
        Asynchronous context manager for cosimulation sessions.
        Automatically opens a cosimulation grpc session on entry and closes it on exit.

        Usage:
            async with simulation_handle.async_channel(grpc_host="...") as cosim_client:
                # ...
        """
        sedaro = self._sim_client.get_sedaro()
        host = sedaro._api_host
        grpc_host = grpc_host or sedaro._grpc_host

        status = self._sim_client.status()
        address = status.get("clusterAddr")
        job_id = status.get("id")

        cosim_client = CosimClient(
            grpc_host=grpc_host,
            address=address,
            job_id=job_id,
            host=host,
            insecure=insecure,
            sedaro=sedaro,
        )

        try:
            async with cosim_client:
                yield cosim_client
        except Exception as e:
            logging.error(f"Cosimulation session encountered an error: {e}")
            raise e<|MERGE_RESOLUTION|>--- conflicted
+++ resolved
@@ -325,7 +325,6 @@
         except Exception as e:
             reason = _response['error']['message'] if _response and 'error' in _response else 'An unknown error occurred.'
             raise SedaroApiException(status=response.status, reason=reason)
-<<<<<<< HEAD
         if has_nonempty_ctoken:  # need to fetch more pages
             while has_nonempty_ctoken:
                 # fetch page
@@ -352,31 +351,6 @@
                 except Exception as e:
                     reason = _page['error']['message'] if _page and 'error' in _page else 'An unknown error occurred.'
                     raise SedaroApiException(status=page.status, reason=reason)
-=======
-        if is_v3:  # keep fetching pages until we get an empty continuation token
-            if has_nonempty_ctoken:  # need to fetch more pages
-                while has_nonempty_ctoken:
-                    # fetch page
-                    request_url = f'/data/{id}?&continuationToken={ctoken}'
-                    page = fast_fetcher.get(request_url)
-                    _page = page.parse()
-                    download_manager.ingest(_page['series'])
-                    download_manager.update_metadata(_page['meta'])
-                    try:
-                        if 'stats' in _page:
-                            download_manager.update_stats(_page['stats'])
-                        if 'continuationToken' in _page['meta'] and _page['meta']['continuationToken'] is not None:
-                            has_nonempty_ctoken = True
-                            ctoken = _page['meta']['continuationToken']
-                        else:
-                            has_nonempty_ctoken = False
-                        if page.status != 200:
-                            raise Exception()
-                    except Exception:
-                        reason = _page['error']['message'] if _page and 'error' in _page else 'An unknown error occurred.'
-                        raise SedaroApiException(
-                            status=page.status, reason=reason)
->>>>>>> 046a63fe
         download_manager.finalize()
 
     def __downloadInParallel(self, sim_id, streams, params, download_manager, usesStreamTokens):
