--- conflicted
+++ resolved
@@ -1,26 +1,20 @@
 import asyncio
-<<<<<<< HEAD
-=======
 import logging
->>>>>>> b3cbca1b
 import time
 from concurrent.futures import ThreadPoolExecutor
 from contextlib import asynccontextmanager, contextmanager
 from typing import TYPE_CHECKING, Any, Generator, Iterable, List, Optional, Tuple, Union
 
+from sedaro_base_client.apis.tags import externals_api, jobs_api
+from urllib3.response import HTTPResponse
+
 from sedaro.branches.scenario_branch.download import DownloadWorker, ProgressBar
 from sedaro.grpc_client import CosimClient
 from sedaro.results.simulation_result import SimulationResult
-from sedaro_base_client.apis.tags import externals_api, jobs_api
-from urllib3.response import HTTPResponse
 
 from ...exceptions import NoSimResultsError, SedaroApiException, SimInitializationError
 from ...settings import BAD_STATUSES, COMMON_API_KWARGS, PRE_RUN_STATUSES, QUEUED, RUNNING, STATUS
-<<<<<<< HEAD
-from ...utils import body_from_res, progress_bar
-=======
 from ...utils import body_from_res, progress_bar, serdes
->>>>>>> b3cbca1b
 from .utils import FastFetcher, _get_filtered_streams, _get_metadata, _get_stats_for_sim_id
 
 if TYPE_CHECKING:
@@ -547,7 +541,8 @@
         if wait_on_stats and not data['stats']:
             success = False
             while not success:
-                result, success = _get_stats_for_sim_id(self.__sedaro, job['dataArray'], streams=streams)
+                result, success = _get_stats_for_sim_id(
+                    self.__sedaro, job['dataArray'], streams=streams)
                 if success:
                     data['stats'] = result
                     break
@@ -601,8 +596,7 @@
         if wait_on_stats and not data['stats']:
             success = False
             while not success:
-                result, success = _get_stats_for_sim_id(
-                    self.__sedaro, job['dataArray'], streams=streams)
+                result, success = _get_stats_for_sim_id(self.__sedaro, job['dataArray'], streams=streams)
                 if success:
                     data['stats'] = result
                     break
@@ -917,7 +911,6 @@
             wait_on_stats=wait_on_stats,
         )
 
-<<<<<<< HEAD
     def poll(
         self,
         retry_interval: int = 2,
@@ -961,8 +954,6 @@
         """
         return await self.__sim_client.poll_async(job_id=self.__job['id'], retry_interval=retry_interval, timeout=timeout)
  
-=======
->>>>>>> b3cbca1b
     def stats(self, job_id: str = None, streams: List[Tuple[str, ...]] = None, wait: bool = False) -> dict:
         return self._sim_client.stats(job_id=job_id or self._job['id'], streams=streams, wait=wait)
 
