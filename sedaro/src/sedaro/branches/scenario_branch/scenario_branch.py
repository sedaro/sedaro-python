--- conflicted
+++ resolved
@@ -52,12 +52,15 @@
     """A Sedaro `Block` class on a `ScenarioBranch`"""
     ClockConfig: BlockType
     """A Sedaro `Block` class on a `ScenarioBranch`"""
+    Menu: BlockType
+    """A Sedaro `Block` class on a `ScenarioBranch`"""
+    MenuItem: BlockType
+    """A Sedaro `Block` class on a `ScenarioBranch`"""
     Orbit: BlockType
     """A Sedaro `Block` class on a `ScenarioBranch`"""
     PerRoundExternalState: BlockType
     """A Sedaro `Block` class on a `ScenarioBranch`"""
     SpontaneousExternalState: BlockType
-<<<<<<< HEAD
     """A Sedaro `Block` class on a `ScenarioBranch`"""
     WaypointPathWithDuration: BlockType
     """A Sedaro `Block` class on a `ScenarioBranch`"""
@@ -65,12 +68,5 @@
     """A Sedaro `Block` class on a `ScenarioBranch`"""
     WaypointPathWithTimestamps: BlockType
     """A Sedaro `Block` class on a `ScenarioBranch`"""
-=======
-    """A Sedaro `Block` class on a `Scenario` branch"""
-    WaypointPathWithTimestamps: BlockType
-    """A Sedaro `Block` class on a `Scenario` branch"""
-    WaypointPathWithDuration: BlockType
-    """A Sedaro `Block` class on a `Scenario` branch"""
-    WaypointPathWithSpeed: BlockType
-    """A Sedaro `Block` class on a `Scenario` branch"""
->>>>>>> 702d553a
+    WidgetSpec: BlockType
+    """A Sedaro `Block` class on a `ScenarioBranch`"""