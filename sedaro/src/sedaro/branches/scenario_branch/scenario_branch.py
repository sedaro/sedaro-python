from typing import TYPE_CHECKING

from sedaro_base_client.paths.models_branches_branch_id.get import \
    SchemaFor200ResponseBodyApplicationJson

from ...settings import SCENARIO_TEMPLATE
from ..blocks import BlockType
from ..branch import Branch

if TYPE_CHECKING:
    from ...sedaro_api_client import SedaroApiClient


class ScenarioBranch(Branch):

    def __init__(self, body: SchemaFor200ResponseBodyApplicationJson, sedaro: 'SedaroApiClient'):
        super().__init__(body, sedaro)
        if (type_ := self.data['type']) != SCENARIO_TEMPLATE:
            raise TypeError(
                f'Branch must be of type "{SCENARIO_TEMPLATE}" not "{type_}"')

    @property
    def simulation(self):
        """A `Simulation` instance to interact with the simulation connected to this scenario branch.

        Returns:
            Simulation: a `Simulation`
        """
<<<<<<< HEAD
        from .sim_client import Simulation
        return Simulation(self._sedaro, self.id)
=======
        return Simulation(self._sedaro, self)
>>>>>>> b8708303

    @property
    def study(self):
        """A `Sttudy` instance to interact with a study connected to this scenario branch.

        Returns:
            Study: a `Study`
        """
        from .study_client import Study
        return Study(self._sedaro, self.id)

    # ==============================================================================================================
    # For intellisense
    # ==============================================================================================================

    # SCENARIO
    Agent: BlockType
    """A Sedaro `Block` class on a `Scenario` branch"""
    AgentGroup: BlockType
    """A Sedaro `Block` class on a `Scenario` branch"""
    ClockConfig: BlockType
    """A Sedaro `Block` class on a `Scenario` branch"""
    Orbit: BlockType
    """A Sedaro `Block` class on a `Scenario` branch"""
    PerRoundExternalState: BlockType
    """A Sedaro `Block` class on a `Scenario` branch"""
    SpontaneousExternalState: BlockType
    """A Sedaro `Block` class on a `Scenario` branch"""<|MERGE_RESOLUTION|>--- conflicted
+++ resolved
@@ -26,12 +26,8 @@
         Returns:
             Simulation: a `Simulation`
         """
-<<<<<<< HEAD
         from .sim_client import Simulation
-        return Simulation(self._sedaro, self.id)
-=======
         return Simulation(self._sedaro, self)
->>>>>>> b8708303
 
     @property
     def study(self):
