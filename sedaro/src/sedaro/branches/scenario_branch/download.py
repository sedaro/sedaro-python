--- conflicted
+++ resolved
@@ -6,7 +6,6 @@
 # this suppresses the warning that prints each time that happens
 warnings.filterwarnings('ignore', category=TqdmWarning)
 
-<<<<<<< HEAD
 class FakeProgressBar:
     def __init__(self, *args, **kwargs):
         print("Creating fake progress bar!")
@@ -25,8 +24,6 @@
     def complete(self):
         pass
 
-=======
->>>>>>> 372dba27
 
 class ProgressBar:
     def __init__(self, start, stop, num_streams, desc):
