<<<<<<< HEAD
import concurrent.futures
import json
import math
import os
import pathlib
import tempfile
from threading import Lock
import traceback
from typing import Dict, List, Optional, Tuple
from zipfile import ZipFile, ZIP_DEFLATED
=======
from contextlib import contextmanager
from typing import Any, Dict, Generator
>>>>>>> 78d71c12

from sedaro_base_client import Configuration
from sedaro_base_client.api_client import ApiClient
from sedaro_base_client.apis.tags import branches_api

from sedaro.plain_request import PlainRequest

from .branches import AgentTemplateBranch, ScenarioBranch
from .settings import COMMON_API_KWARGS
from .utils import body_from_res

mutex = Lock()

class SedaroApiClient(ApiClient):
    """A client to interact with the Sedaro API"""

    def __init__(self, api_key, host='https://api.sedaro.com'):
        self._api_key = api_key
        self._api_host = host

    @contextmanager
    def api_client(self) -> Generator[ApiClient, Any, None]:
        """Instantiate ApiClient from sedaro_base_client

        Yields:
            Generator[ApiClient, Any, None]: ApiClient
        """
        with ApiClient(
            configuration=Configuration(host=self._api_host),
            header_name='X_API_KEY',
            header_value=self._api_key
        ) as api:
            yield api

    def __get_branch(self, branch_id: str) -> Dict:
        """Get Sedaro `Branch` with given `branch_id` from `host`

        Args:
            branch_id (str): `id` of the Sedaro `Branch` to get

        Returns:
            Dict: `body` of the response as a `dict`
        """
<<<<<<< HEAD
        branches_api_instance = branches_api.BranchesApi(self)
        # res = branches_api_instance.get_branch(path_params={'branchId': id}) # TODO: temp_crud
        # return BranchClient(res.body, self)
        res = branches_api_instance.get_branch(
            path_params={'branchId': id}, **COMMON_API_KWARGS)
        return BranchClient(body_from_res(res), self)

    def build_progress_bar(self, progress):
        fullBlock = '█'
        partialBlocks = [' ', '▎', '▍', '▌', '▋', '▊', '▉', '█']

        percentage = (float(progress['count'] / progress['total'])) * 100.0

        blocks = ''
        for i in range(25):
            if percentage >= (i + 1) * 4:
                blocks += fullBlock
            elif percentage <= i * 4:
                blocks += ' '
            else:
                remainder = (percentage - (i * 4)) * 2.0
                try:
                    blocks += partialBlocks[math.floor(remainder) - 1]
                except Exception: # float imprecision caused remainder value slightly > 8
                    blocks += partialBlocks[-1]

        progressBar = f"Progress: {blocks}|  {percentage:.2f}%  "
        print(progressBar, end='\r')

    def download_data_in_parallel(self, agents, id, dirname: str, progress):
        MAX_ATTEMPTS = 3
        for agent in agents:
            attempts = MAX_ATTEMPTS
            while attempts > 0:
                agentData = self.get_data(id, limit=None, streams=[(agent,)])
                if 'series' in agentData:
                    break
                else:
                    attempts -= 1
            if attempts == 0:
                raise f"Data retrieval for agent {agent} failed after {MAX_ATTEMPTS} attempts"
            with open(f'{dirname}/{agent}.json', 'w') as fd:
                mutex.acquire()
                try:
                    progress['count'] += 1
                    self.build_progress_bar(progress)
                finally:
                    mutex.release()
                json.dump(agentData, fd)
        return agents

    def download_data(self, branch, id, filename: str):
        # check if filename already exists
        if pathlib.Path(filename).exists():
            raise FileExistsError('Provided file name is already in use. Please try again with a different file name.')

        # create temp directory in which to build zip
        archive = ZipFile(filename, 'w')
        with tempfile.TemporaryDirectory() as dirname:
            try:
                # get list of agents
                agents = []
                for agent in branch.Agent.get_all():
                    agents.append(agent.id)
                
                # get data for one agent at a time
                MAX_CHUNKS = 4
                if len(agents) < MAX_CHUNKS:
                    NUM_CHUNKS = len(agents)
                else:
                    NUM_CHUNKS = MAX_CHUNKS
                chunks = []
                for _ in range(NUM_CHUNKS):
                    chunks.append([])
                for i in range(len(agents)):
                    chunks[i % NUM_CHUNKS].append(agents[i])
                progress = {'count': 0, 'total': len(agents)}

                with concurrent.futures.ThreadPoolExecutor(max_workers=NUM_CHUNKS) as executor:
                    _id = [id for _ in range(NUM_CHUNKS)]
                    _dirname = [dirname for _ in range(NUM_CHUNKS)]
                    _progress = [progress] * NUM_CHUNKS
                    done = executor.map(self.download_data_in_parallel, chunks, _id, _dirname, _progress)
                for chunk in done:
                    for agent in chunk:
                        archive.write(f'{dirname}/{agent}.json', f'{agent}.json', ZIP_DEFLATED)
                
                # save zip file
                archive.close()
                print(f'\nZip file created: {filename}')
            
            except Exception:
                try:
                    archive.close()
                except Exception:
                    pass
                if pathlib.Path(filename).exists():
                    os.remove(filename)
                print(traceback.format_exc())
                print("Error: Unable to download data and build archive.")
                return

    def get_data(self,
            id,
            start: float = None,
            stop: float = None,
            binWidth: float = None,
            limit: float = None,
            axisOrder: str = None,
            streams: Optional[List[Tuple[str, ...]]] = None
        ):
        """Simplified Data Service getter with significantly higher performance over the Swagger-generated client."""
        url = f'/data/{id}?'
        if start is not None:
            url += f'&start={start}'
        if stop is not None:
            url += f'&stop={stop}'
        if binWidth is not None:
            url += f'&binWidth={binWidth}'
        elif limit is not None:
            url += f'&limit={limit}'
        streams = streams or []
        if len(streams) > 0:
            encodedStreams = ','.join(['.'.join(x) for x in streams])
            url += f'&streams={encodedStreams}'
        if axisOrder is not None:
            if axisOrder not in {'TIME_MAJOR',  'TIME_MINOR'}:
                raise ValueError(
                    'axisOrder must be either "TIME_MAJOR" or "TIME_MINOR"')
            url += f'&axisOrder={axisOrder}'
        response = self.call_api(url, 'GET')
        _response = None
        try:
            _response = parse_urllib_response(response)
            if response.status != 200:
                raise Exception()
        except:
            reason = _response['error']['message'] if _response and 'error' in _response else 'An unknown error occurred.'
            raise SedaroApiException(status=response.status, reason=reason)
        return _response

    def get_sim_client(self, branch_id: int):
        """Creates and returns a Sedaro SimClient
=======
        with self.api_client() as api:
            branches_api_instance = branches_api.BranchesApi(api)
            # res = branches_api_instance.get_branch(path_params={'branchId': id}) # TODO: temp_crud
            # return Branch(res.body, self)
            res = branches_api_instance.get_branch(
                path_params={'branchId': branch_id}, **COMMON_API_KWARGS)
            return body_from_res(res)

    def agent_template(self, branch_id: str) -> AgentTemplateBranch:
        """Instantiate an `AgentTemplateBranch` object associated with the Sedaro `Branch` with `branch_id`
>>>>>>> 78d71c12

        Args:
            branch_id (str): `id` of the Sedaro Agent Template `Branch` to get

        Returns:
            AgentTemplateBranch: `AgentTemplateBranch` object
        """
        return AgentTemplateBranch(self.__get_branch(branch_id), self)

    def scenario(self, branch_id: str) -> ScenarioBranch:
        """Instantiate an `ScenarioBranch` object associated with the Sedaro `Branch` with `branch_id`

        Args:
            branch_id (str): `id` of the Sedaro Agent Template `Branch` to get

        Returns:
            ScenarioBranch: `ScenarioBranch` object
        """
        return ScenarioBranch(self.__get_branch(branch_id), self)

    @property
    def request(self) -> PlainRequest:
        """API for sending raw `get`, `post`, `put`, `patch`, and `delete` requests to the configured Sedaro host."""
        return PlainRequest(self)<|MERGE_RESOLUTION|>--- conflicted
+++ resolved
@@ -1,18 +1,5 @@
-<<<<<<< HEAD
-import concurrent.futures
-import json
-import math
-import os
-import pathlib
-import tempfile
-from threading import Lock
-import traceback
-from typing import Dict, List, Optional, Tuple
-from zipfile import ZipFile, ZIP_DEFLATED
-=======
 from contextlib import contextmanager
 from typing import Any, Dict, Generator
->>>>>>> 78d71c12
 
 from sedaro_base_client import Configuration
 from sedaro_base_client.api_client import ApiClient
@@ -24,7 +11,6 @@
 from .settings import COMMON_API_KWARGS
 from .utils import body_from_res
 
-mutex = Lock()
 
 class SedaroApiClient(ApiClient):
     """A client to interact with the Sedaro API"""
@@ -56,151 +42,6 @@
         Returns:
             Dict: `body` of the response as a `dict`
         """
-<<<<<<< HEAD
-        branches_api_instance = branches_api.BranchesApi(self)
-        # res = branches_api_instance.get_branch(path_params={'branchId': id}) # TODO: temp_crud
-        # return BranchClient(res.body, self)
-        res = branches_api_instance.get_branch(
-            path_params={'branchId': id}, **COMMON_API_KWARGS)
-        return BranchClient(body_from_res(res), self)
-
-    def build_progress_bar(self, progress):
-        fullBlock = '█'
-        partialBlocks = [' ', '▎', '▍', '▌', '▋', '▊', '▉', '█']
-
-        percentage = (float(progress['count'] / progress['total'])) * 100.0
-
-        blocks = ''
-        for i in range(25):
-            if percentage >= (i + 1) * 4:
-                blocks += fullBlock
-            elif percentage <= i * 4:
-                blocks += ' '
-            else:
-                remainder = (percentage - (i * 4)) * 2.0
-                try:
-                    blocks += partialBlocks[math.floor(remainder) - 1]
-                except Exception: # float imprecision caused remainder value slightly > 8
-                    blocks += partialBlocks[-1]
-
-        progressBar = f"Progress: {blocks}|  {percentage:.2f}%  "
-        print(progressBar, end='\r')
-
-    def download_data_in_parallel(self, agents, id, dirname: str, progress):
-        MAX_ATTEMPTS = 3
-        for agent in agents:
-            attempts = MAX_ATTEMPTS
-            while attempts > 0:
-                agentData = self.get_data(id, limit=None, streams=[(agent,)])
-                if 'series' in agentData:
-                    break
-                else:
-                    attempts -= 1
-            if attempts == 0:
-                raise f"Data retrieval for agent {agent} failed after {MAX_ATTEMPTS} attempts"
-            with open(f'{dirname}/{agent}.json', 'w') as fd:
-                mutex.acquire()
-                try:
-                    progress['count'] += 1
-                    self.build_progress_bar(progress)
-                finally:
-                    mutex.release()
-                json.dump(agentData, fd)
-        return agents
-
-    def download_data(self, branch, id, filename: str):
-        # check if filename already exists
-        if pathlib.Path(filename).exists():
-            raise FileExistsError('Provided file name is already in use. Please try again with a different file name.')
-
-        # create temp directory in which to build zip
-        archive = ZipFile(filename, 'w')
-        with tempfile.TemporaryDirectory() as dirname:
-            try:
-                # get list of agents
-                agents = []
-                for agent in branch.Agent.get_all():
-                    agents.append(agent.id)
-                
-                # get data for one agent at a time
-                MAX_CHUNKS = 4
-                if len(agents) < MAX_CHUNKS:
-                    NUM_CHUNKS = len(agents)
-                else:
-                    NUM_CHUNKS = MAX_CHUNKS
-                chunks = []
-                for _ in range(NUM_CHUNKS):
-                    chunks.append([])
-                for i in range(len(agents)):
-                    chunks[i % NUM_CHUNKS].append(agents[i])
-                progress = {'count': 0, 'total': len(agents)}
-
-                with concurrent.futures.ThreadPoolExecutor(max_workers=NUM_CHUNKS) as executor:
-                    _id = [id for _ in range(NUM_CHUNKS)]
-                    _dirname = [dirname for _ in range(NUM_CHUNKS)]
-                    _progress = [progress] * NUM_CHUNKS
-                    done = executor.map(self.download_data_in_parallel, chunks, _id, _dirname, _progress)
-                for chunk in done:
-                    for agent in chunk:
-                        archive.write(f'{dirname}/{agent}.json', f'{agent}.json', ZIP_DEFLATED)
-                
-                # save zip file
-                archive.close()
-                print(f'\nZip file created: {filename}')
-            
-            except Exception:
-                try:
-                    archive.close()
-                except Exception:
-                    pass
-                if pathlib.Path(filename).exists():
-                    os.remove(filename)
-                print(traceback.format_exc())
-                print("Error: Unable to download data and build archive.")
-                return
-
-    def get_data(self,
-            id,
-            start: float = None,
-            stop: float = None,
-            binWidth: float = None,
-            limit: float = None,
-            axisOrder: str = None,
-            streams: Optional[List[Tuple[str, ...]]] = None
-        ):
-        """Simplified Data Service getter with significantly higher performance over the Swagger-generated client."""
-        url = f'/data/{id}?'
-        if start is not None:
-            url += f'&start={start}'
-        if stop is not None:
-            url += f'&stop={stop}'
-        if binWidth is not None:
-            url += f'&binWidth={binWidth}'
-        elif limit is not None:
-            url += f'&limit={limit}'
-        streams = streams or []
-        if len(streams) > 0:
-            encodedStreams = ','.join(['.'.join(x) for x in streams])
-            url += f'&streams={encodedStreams}'
-        if axisOrder is not None:
-            if axisOrder not in {'TIME_MAJOR',  'TIME_MINOR'}:
-                raise ValueError(
-                    'axisOrder must be either "TIME_MAJOR" or "TIME_MINOR"')
-            url += f'&axisOrder={axisOrder}'
-        response = self.call_api(url, 'GET')
-        _response = None
-        try:
-            _response = parse_urllib_response(response)
-            if response.status != 200:
-                raise Exception()
-        except:
-            reason = _response['error']['message'] if _response and 'error' in _response else 'An unknown error occurred.'
-            raise SedaroApiException(status=response.status, reason=reason)
-        return _response
-
-    def get_sim_client(self, branch_id: int):
-        """Creates and returns a Sedaro SimClient
-=======
         with self.api_client() as api:
             branches_api_instance = branches_api.BranchesApi(api)
             # res = branches_api_instance.get_branch(path_params={'branchId': id}) # TODO: temp_crud
@@ -211,7 +52,6 @@
 
     def agent_template(self, branch_id: str) -> AgentTemplateBranch:
         """Instantiate an `AgentTemplateBranch` object associated with the Sedaro `Branch` with `branch_id`
->>>>>>> 78d71c12
 
         Args:
             branch_id (str): `id` of the Sedaro Agent Template `Branch` to get
