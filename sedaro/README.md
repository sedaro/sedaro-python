--- conflicted
+++ resolved
@@ -163,11 +163,11 @@
 
 In this method, relationship fields can point at existing `BlockID`'s or "ref id"s. A "ref id" is similar to a
 json "reference" and is used as follows:
-  - It is any string starting with `'$'`.
-  - It must be in the `id` field of a single `Block` dictionary created in this transaction.
-  - It can be referenced in any relationship field on root or any `Block` dictionary in this transaction.
-  - All instances of the "ref id" will be resolved to the corresponding created `Block`'s id.
-
+
+- It is any string starting with `'$'`.
+- It must be in the `id` field of a single `Block` dictionary created in this transaction.
+- It can be referenced in any relationship field on root or any `Block` dictionary in this transaction.
+- All instances of the "ref id" will be resolved to the corresponding created `Block`'s id.
 
 ```py
 branch.crud(
@@ -279,6 +279,19 @@
 
 See doc string in the `results_plain` for details on use of the arguments.
 
+## Bulk Download
+
+Use the following example to download larger datasets more efficiently.
+
+```py
+branch = sedaro.get_branch(SCENARIO_BRANCH_ID)
+sim = sedaro.get_sim_client(SCENARIO_BRANCH_ID)
+simId = sim.get_latest()[0]['dataArray'] TODOTODOTODOTODOTODOTODOTODOTODOTODOTODOTODO
+sedaro.download_data(branch, simId, 'data.zip')
+```
+
+This will produce a ZIP file called `data.zip` in your working directory. Inside the ZIP file, there will be one JSON file for each Agent, with the name `<agent UUID>.json`.
+
 ## Send Requests
 
 Use the built-in method to send custom requests to the host. See [OpenAPI Specification](https://sedaro.github.io/openapi/) for documentation on resource paths and body params.
@@ -307,25 +320,7 @@
 
 ## External Simulation State Dependencies
 
-<<<<<<< HEAD
-## Use: Download Raw Data
-
-You can download raw data to a ZIP file. Note that this requires passing in both the simulation ID and the branch.
-
-```py
-with SedaroApiClient(api_key=API_KEY) as sedaro:
-    branch = sedaro.get_branch(SCENARIO_BRANCH_ID)
-    sim = sedaro.get_sim_client(SCENARIO_BRANCH_ID)
-    simId = sim.get_latest()[0]['dataArray']
-    sedaro.download_data(branch, simId, 'data.zip')
-```
-
-The above code will produce a ZIP file called `data.zip` in your working directory. Inside the ZIP file, there will be one JSON file for each agent, with its name being `<agent UUID>.json`.
-
-## Use: Send Requests
-=======
 The following API is exposed to enable the integration of external software with a Sedaro simulation during runtime. Read more about "Cosimulation" in Sedaro [here](https://sedaro.github.io/openapi/#tag/Externals).
->>>>>>> 78d71c12
 
 **Warning:** The following documentation is a work in progress as we continue to evolve this feature. It is recommended that you reach out to Sedaro Application Engineering for assistance using this capability while we mature the documentation for it.
 
