--- conflicted
+++ resolved
@@ -262,7 +262,7 @@
 - `start`: start time of the data to fetch, in MJD. Defaults to the start of the simulation.
 - `stop`: end time of the data to fetch, in MJD. Defaults to the end of the simulation.
 - `streams`: a list of streams to fetch, following the format specified below. If no argument is provided, all streams are fetched.
-- `sampleRate`: the resolution at which to fetch the data. Must be a positive integer power of two, or 0. The value `n` provided, if not 0, corresponds to data at `1/n` resolution. For instance, `1` means data is fetched at full resolution, `2` means every second data point is fetched, `4` means every fourth data point is fetched, and so on.  If the value provided is 0, data is fetched at the lowest resolution available. If no argument is provided, data is fetched at full resolution (sampleRate 1).
+- `sampleRate`: the resolution at which to fetch the data. Must be a positive integer power of two, or 0. The value `n` provided, if not 0, corresponds to data at `1/n` resolution. For instance, `1` means data is fetched at full resolution, `2` means every second data point is fetched, `4` means every fourth data point is fetched, and so on. If the value provided is 0, data is fetched at the lowest resolution available. If no argument is provided, data is fetched at full resolution (sampleRate 1).
 - num_workers: `results` and `results_poll` use parallel downloaders to accelerate data fetching. The default number of downloaders is 2, but you can use this argument to set a different number.
 
 #### Format of `streams`
@@ -272,10 +272,10 @@
 
 - Each tuple in the list can contain either 1 or 2 items.
 - If a tuple contains 1 item, that item must be the agent ID, as a string. Data for all engines of this agent\
-    will be fetched. Remember that a 1-item tuple is written as `(foo,)`, not as `(foo)`.
+   will be fetched. Remember that a 1-item tuple is written as `(foo,)`, not as `(foo)`.
 - If a tuple contains 2 items, the first item must be the same as above. The second item must be one of the\
-    following strings, specifying an engine: `'GNC`, `'CDH'`, `'Thermal'`, `'Power'`. Data for the specified\
-    agent of this engine will be fetched.
+   following strings, specifying an engine: `'GNC`, `'CDH'`, `'Thermal'`, `'Power'`. Data for the specified\
+   agent of this engine will be fetched.
 
 For example, with the following code, `results` will only contain data for all engines of agent `foo` and the
 `Power` and `Thermal` engines of agent `bar`.
@@ -300,7 +300,6 @@
 
 This will save the data in a directory whose path is indicated by the argument to `results.save()`. The path given must be to an empty directory, or a directory which does not yet exist.
 
-<<<<<<< HEAD
 ### Statistics
 
 Summary statistics are calculated for certain state variables. They become available shortly after a simulation finishes running.
@@ -327,7 +326,7 @@
 ]
 stats = sim.stats(streams=selected_streams)
 ```
-=======
+
 ## Loading Saved Data
 
 Once data has been saved as above, it can be loaded again by using the `load` method of its class. For instance, `results` above, a SimulationResult, is loaded as follows:
@@ -340,7 +339,6 @@
 Once loaded, the results can be interacted with as before.
 
 To load a agent, block, or series result, one would use the `load` method of the `SedaroAgentResult`, `SedaroBlockResult`, or `SedaroSeries` class respectively.
->>>>>>> e922ace8
 
 ## Send Requests
 
@@ -370,7 +368,7 @@
 
 ## External Simulation State Dependencies
 
-The following API is exposed to enable the integration of external software with a Sedaro simulation during runtime. Read more about "Cosimulation" in Sedaro [here](https://sedaro.github.io/openapi/#tag/Externals).  For detailed documentation on our Models, their Blocks, at the attributes and relationships of each, see our [model docs](https://docs.sedaro.com/models).
+The following API is exposed to enable the integration of external software with a Sedaro simulation during runtime. Read more about "Cosimulation" in Sedaro [here](https://sedaro.github.io/openapi/#tag/Externals). For detailed documentation on our Models, their Blocks, at the attributes and relationships of each, see our [model docs](https://docs.sedaro.com/models).
 
 **Warning:** The following documentation is a work in progress as we continue to evolve this feature. It is recommended that you reach out to Sedaro Application Engineering for assistance using this capability while we mature the documentation for it.
 
@@ -471,7 +469,7 @@
 
 ## Modeling and Simulation Utilities
 
-The following modeling and simuation utility methods are available for convenience.  See the docstrings for each method for more information and usage.
+The following modeling and simuation utility methods are available for convenience. See the docstrings for each method for more information and usage.
 
 ```python
 from sedaro import modsim as ms
